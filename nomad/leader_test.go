--- conflicted
+++ resolved
@@ -860,11 +860,7 @@
 	defer cleanupS1()
 	testutil.WaitForLeader(t, s1.RPC)
 
-<<<<<<< HEAD
-	clusterMD, err := s1.ClusterMetadata()
-=======
 	clusterMD, err := s1.ClusterMetaData()
->>>>>>> fbf792f8
 
 	require.NoError(t, err)
 	require.True(t, helper.IsUUID(clusterMD.ClusterID))
@@ -919,17 +915,6 @@
 	must.Len(t, 3, servers)
 
 	f := func() error {
-<<<<<<< HEAD
-		id1, err1 := servers[0].ClusterMetadata()
-		if err1 != nil {
-			return err1
-		}
-		id2, err2 := servers[1].ClusterMetadata()
-		if err2 != nil {
-			return err2
-		}
-		id3, err3 := servers[2].ClusterMetadata()
-=======
 		id1, err1 := servers[0].ClusterMetaData()
 		if err1 != nil {
 			return err1
@@ -939,7 +924,6 @@
 			return err2
 		}
 		id3, err3 := servers[2].ClusterMetaData()
->>>>>>> fbf792f8
 		if err3 != nil {
 			return err3
 		}
