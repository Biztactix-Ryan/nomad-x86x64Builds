--- conflicted
+++ resolved
@@ -36,7 +36,6 @@
 	"github.com/hashicorp/nomad/helper"
 	"github.com/hashicorp/nomad/helper/codec"
 	"github.com/hashicorp/nomad/helper/goruntime"
-	"github.com/hashicorp/nomad/helper/iterator"
 	"github.com/hashicorp/nomad/helper/pool"
 	"github.com/hashicorp/nomad/helper/tlsutil"
 	"github.com/hashicorp/nomad/lib/auth/oidc"
@@ -2059,13 +2058,8 @@
 	return s.config.ReplicationToken
 }
 
-<<<<<<< HEAD
-// ClusterMetadata returns the metadata for this cluster composed of a
-// UUID and a timestamp.
-=======
 // ClusterMetaData returns the unique ID for this cluster composed of a
 // uuid and a timestamp.
->>>>>>> fbf792f8
 //
 // Any Nomad server agent may call this method to get at the ID.
 // If we are the leader and the ID has not yet been created, it will
@@ -2073,11 +2067,7 @@
 //
 // The ID will not be created until all participating servers have reached
 // a minimum version (0.10.4).
-<<<<<<< HEAD
-func (s *Server) ClusterMetadata() (structs.ClusterMetadata, error) {
-=======
 func (s *Server) ClusterMetaData() (structs.ClusterMetadata, error) {
->>>>>>> fbf792f8
 	s.clusterIDLock.Lock()
 	defer s.clusterIDLock.Unlock()
 
@@ -2118,18 +2108,12 @@
 		return 0, err
 	}
 
-<<<<<<< HEAD
-=======
 	var count int
->>>>>>> fbf792f8
 	iter, err := stateSnapshot.Nodes(nil)
 	if err != nil {
 		return 0, err
 	}
 
-<<<<<<< HEAD
-	return iterator.Len(iter), nil
-=======
 	for {
 		raw := iter.Next()
 		if raw == nil {
@@ -2139,7 +2123,6 @@
 	}
 
 	return count, nil
->>>>>>> fbf792f8
 }
 
 // peersInfoContent is used to help operators understand what happened to the
