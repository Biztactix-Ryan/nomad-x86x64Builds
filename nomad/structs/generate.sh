--- conflicted
+++ resolved
@@ -1,11 +1,6 @@
 #!/bin/bash
 set -e
 
-<<<<<<< HEAD
 # ensure that ent and pro structs don't get auto generated without tags
 FILES="$(ls ./*.go | grep -v -e _test.go -e .generated.go -e _ent.go -e _pro.go -e _ent_ -e _pro_ | tr '\n' ' ')"
-codecgen -d 100 -o structs.generated.go ${FILES}
-=======
-FILES="$(ls ./*.go | grep -v -e _test.go -e .generated.go | tr '\n' ' ')"
-codecgen -d 100 -t codec_generated -o structs.generated.go ${FILES}
->>>>>>> b9eaf611
+codecgen -d 100 -t codec_generated -o structs.generated.go ${FILES}