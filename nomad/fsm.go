--- conflicted
+++ resolved
@@ -54,11 +54,8 @@
 	CSIVolumeSnapshot                    SnapshotType = 18
 	ScalingEventsSnapshot                SnapshotType = 19
 	EventSinkSnapshot                    SnapshotType = 20
-<<<<<<< HEAD
-
-=======
 	ServiceRegistrationSnapshot          SnapshotType = 21
->>>>>>> 43b64b74
+
 	// Namespace appliers were moved from enterprise and therefore start at 64
 	NamespaceSnapshot SnapshotType = 64
 )
