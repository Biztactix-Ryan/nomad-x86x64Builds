package nomad

import (
	"fmt"
	"io"
	"reflect"
	"sync"
	"time"

	"github.com/armon/go-metrics"
	"github.com/hashicorp/go-bexpr"
	"github.com/hashicorp/go-hclog"
	"github.com/hashicorp/go-memdb"
	"github.com/hashicorp/go-msgpack/codec"
	"github.com/hashicorp/nomad/helper"
	"github.com/hashicorp/nomad/helper/uuid"
	"github.com/hashicorp/nomad/nomad/state"
	"github.com/hashicorp/nomad/nomad/structs"
	"github.com/hashicorp/nomad/scheduler"
	"github.com/hashicorp/raft"
)

const (
	// timeTableGranularity is the granularity of index to time tracking
	timeTableGranularity = 5 * time.Minute

	// timeTableLimit is the maximum limit of our tracking
	timeTableLimit = 72 * time.Hour
)

// SnapshotType is prefixed to a record in the FSM snapshot
// so that we can determine the type for restore
type SnapshotType byte

const (
	NodeSnapshot                         SnapshotType = 0
	JobSnapshot                          SnapshotType = 1
	IndexSnapshot                        SnapshotType = 2
	EvalSnapshot                         SnapshotType = 3
	AllocSnapshot                        SnapshotType = 4
	TimeTableSnapshot                    SnapshotType = 5
	PeriodicLaunchSnapshot               SnapshotType = 6
	JobSummarySnapshot                   SnapshotType = 7
	VaultAccessorSnapshot                SnapshotType = 8
	JobVersionSnapshot                   SnapshotType = 9
	DeploymentSnapshot                   SnapshotType = 10
	ACLPolicySnapshot                    SnapshotType = 11
	ACLTokenSnapshot                     SnapshotType = 12
	SchedulerConfigSnapshot              SnapshotType = 13
	ClusterMetadataSnapshot              SnapshotType = 14
	ServiceIdentityTokenAccessorSnapshot SnapshotType = 15
	ScalingPolicySnapshot                SnapshotType = 16
	CSIPluginSnapshot                    SnapshotType = 17
	CSIVolumeSnapshot                    SnapshotType = 18
	ScalingEventsSnapshot                SnapshotType = 19
	EventSinkSnapshot                    SnapshotType = 20
	ServiceRegistrationSnapshot          SnapshotType = 21
<<<<<<< HEAD
=======
	SecureVariablesSnapshot              SnapshotType = 22
	SecureVariablesQuotaSnapshot         SnapshotType = 23
	RootKeyMetaSnapshot                  SnapshotType = 24
>>>>>>> 49a0bc7d

	// Namespace appliers were moved from enterprise and therefore start at 64
	NamespaceSnapshot SnapshotType = 64
)

// LogApplier is the definition of a function that can apply a Raft log
type LogApplier func(buf []byte, index uint64) interface{}

// LogAppliers is a mapping of the Raft MessageType to the appropriate log
// applier
type LogAppliers map[structs.MessageType]LogApplier

// SnapshotRestorer is the definition of a function that can apply a Raft log
type SnapshotRestorer func(restore *state.StateRestore, dec *codec.Decoder) error

// SnapshotRestorers is a mapping of the SnapshotType to the appropriate
// snapshot restorer.
type SnapshotRestorers map[SnapshotType]SnapshotRestorer

// nomadFSM implements a finite state machine that is used
// along with Raft to provide strong consistency. We implement
// this outside the Server to avoid exposing this outside the package.
type nomadFSM struct {
	evalBroker         *EvalBroker
	blockedEvals       *BlockedEvals
	periodicDispatcher *PeriodicDispatch
	logger             hclog.Logger
	state              *state.StateStore
	timetable          *TimeTable

	// config is the FSM config
	config *FSMConfig

	// enterpriseAppliers holds the set of enterprise only LogAppliers
	enterpriseAppliers LogAppliers

	// enterpriseRestorers holds the set of enterprise only snapshot restorers
	enterpriseRestorers SnapshotRestorers

	// stateLock is only used to protect outside callers to State() from
	// racing with Restore(), which is called by Raft (it puts in a totally
	// new state store). Everything internal here is synchronized by the
	// Raft side, so doesn't need to lock this.
	stateLock sync.RWMutex
}

// nomadSnapshot is used to provide a snapshot of the current
// state in a way that can be accessed concurrently with operations
// that may modify the live state.
type nomadSnapshot struct {
	snap      *state.StateSnapshot
	timetable *TimeTable
}

// snapshotHeader is the first entry in our snapshot
type snapshotHeader struct {
}

// FSMConfig is used to configure the FSM
type FSMConfig struct {
	// EvalBroker is the evaluation broker evaluations should be added to
	EvalBroker *EvalBroker

	// Periodic is the periodic job dispatcher that periodic jobs should be
	// added/removed from
	Periodic *PeriodicDispatch

	// BlockedEvals is the blocked eval tracker that blocked evaluations should
	// be added to.
	Blocked *BlockedEvals

	// Logger is the logger used by the FSM
	Logger hclog.Logger

	// Region is the region of the server embedding the FSM
	Region string

	// EnableEventBroker specifies if the FSMs state store should enable
	// it's event publisher.
	EnableEventBroker bool

	// EventBufferSize is the amount of messages to hold in memory
	EventBufferSize int64
}

// NewFSM is used to construct a new FSM with a blank state.
func NewFSM(config *FSMConfig) (*nomadFSM, error) {
	// Create a state store
	sconfig := &state.StateStoreConfig{
		Logger:          config.Logger,
		Region:          config.Region,
		EnablePublisher: config.EnableEventBroker,
		EventBufferSize: config.EventBufferSize,
	}
	state, err := state.NewStateStore(sconfig)
	if err != nil {
		return nil, err
	}

	fsm := &nomadFSM{
		evalBroker:          config.EvalBroker,
		periodicDispatcher:  config.Periodic,
		blockedEvals:        config.Blocked,
		logger:              config.Logger.Named("fsm"),
		config:              config,
		state:               state,
		timetable:           NewTimeTable(timeTableGranularity, timeTableLimit),
		enterpriseAppliers:  make(map[structs.MessageType]LogApplier, 8),
		enterpriseRestorers: make(map[SnapshotType]SnapshotRestorer, 8),
	}

	// Register all the log applier functions
	fsm.registerLogAppliers()

	// Register all the snapshot restorer functions
	fsm.registerSnapshotRestorers()

	return fsm, nil
}

// Close is used to cleanup resources associated with the FSM
func (n *nomadFSM) Close() error {
	n.state.StopEventBroker()
	return nil
}

// State is used to return a handle to the current state
func (n *nomadFSM) State() *state.StateStore {
	n.stateLock.RLock()
	defer n.stateLock.RUnlock()
	return n.state
}

// TimeTable returns the time table of transactions
func (n *nomadFSM) TimeTable() *TimeTable {
	return n.timetable
}

func (n *nomadFSM) Apply(log *raft.Log) interface{} {
	buf := log.Data
	msgType := structs.MessageType(buf[0])

	// Witness this write
	n.timetable.Witness(log.Index, time.Now().UTC())

	// Check if this message type should be ignored when unknown. This is
	// used so that new commands can be added with developer control if older
	// versions can safely ignore the command, or if they should crash.
	ignoreUnknown := false
	if msgType&structs.IgnoreUnknownTypeFlag == structs.IgnoreUnknownTypeFlag {
		msgType &= ^structs.IgnoreUnknownTypeFlag
		ignoreUnknown = true
	}

	switch msgType {
	case structs.NodeRegisterRequestType:
		return n.applyUpsertNode(msgType, buf[1:], log.Index)
	case structs.NodeDeregisterRequestType:
		return n.applyDeregisterNode(msgType, buf[1:], log.Index)
	case structs.NodeUpdateStatusRequestType:
		return n.applyStatusUpdate(msgType, buf[1:], log.Index)
	case structs.NodeUpdateDrainRequestType:
		return n.applyDrainUpdate(msgType, buf[1:], log.Index)
	case structs.JobRegisterRequestType:
		return n.applyUpsertJob(msgType, buf[1:], log.Index)
	case structs.JobDeregisterRequestType:
		return n.applyDeregisterJob(msgType, buf[1:], log.Index)
	case structs.EvalUpdateRequestType:
		return n.applyUpdateEval(msgType, buf[1:], log.Index)
	case structs.EvalDeleteRequestType:
		return n.applyDeleteEval(buf[1:], log.Index)
	case structs.AllocUpdateRequestType:
		return n.applyAllocUpdate(msgType, buf[1:], log.Index)
	case structs.AllocClientUpdateRequestType:
		return n.applyAllocClientUpdate(msgType, buf[1:], log.Index)
	case structs.ReconcileJobSummariesRequestType:
		return n.applyReconcileSummaries(buf[1:], log.Index)
	case structs.VaultAccessorRegisterRequestType:
		return n.applyUpsertVaultAccessor(buf[1:], log.Index)
	case structs.VaultAccessorDeregisterRequestType:
		return n.applyDeregisterVaultAccessor(buf[1:], log.Index)
	case structs.ApplyPlanResultsRequestType:
		return n.applyPlanResults(msgType, buf[1:], log.Index)
	case structs.DeploymentStatusUpdateRequestType:
		return n.applyDeploymentStatusUpdate(msgType, buf[1:], log.Index)
	case structs.DeploymentPromoteRequestType:
		return n.applyDeploymentPromotion(msgType, buf[1:], log.Index)
	case structs.DeploymentAllocHealthRequestType:
		return n.applyDeploymentAllocHealth(msgType, buf[1:], log.Index)
	case structs.DeploymentDeleteRequestType:
		return n.applyDeploymentDelete(buf[1:], log.Index)
	case structs.JobStabilityRequestType:
		return n.applyJobStability(buf[1:], log.Index)
	case structs.ACLPolicyUpsertRequestType:
		return n.applyACLPolicyUpsert(msgType, buf[1:], log.Index)
	case structs.ACLPolicyDeleteRequestType:
		return n.applyACLPolicyDelete(msgType, buf[1:], log.Index)
	case structs.ACLTokenUpsertRequestType:
		return n.applyACLTokenUpsert(msgType, buf[1:], log.Index)
	case structs.ACLTokenDeleteRequestType:
		return n.applyACLTokenDelete(msgType, buf[1:], log.Index)
	case structs.ACLTokenBootstrapRequestType:
		return n.applyACLTokenBootstrap(msgType, buf[1:], log.Index)
	case structs.AutopilotRequestType:
		return n.applyAutopilotUpdate(buf[1:], log.Index)
	case structs.UpsertNodeEventsType:
		return n.applyUpsertNodeEvent(msgType, buf[1:], log.Index)
	case structs.JobBatchDeregisterRequestType:
		return n.applyBatchDeregisterJob(msgType, buf[1:], log.Index)
	case structs.AllocUpdateDesiredTransitionRequestType:
		return n.applyAllocUpdateDesiredTransition(msgType, buf[1:], log.Index)
	case structs.NodeUpdateEligibilityRequestType:
		return n.applyNodeEligibilityUpdate(msgType, buf[1:], log.Index)
	case structs.BatchNodeUpdateDrainRequestType:
		return n.applyBatchDrainUpdate(msgType, buf[1:], log.Index)
	case structs.SchedulerConfigRequestType:
		return n.applySchedulerConfigUpdate(buf[1:], log.Index)
	case structs.NodeBatchDeregisterRequestType:
		return n.applyDeregisterNodeBatch(msgType, buf[1:], log.Index)
	case structs.ClusterMetadataRequestType:
		return n.applyClusterMetadata(buf[1:], log.Index)
	case structs.ServiceIdentityAccessorRegisterRequestType:
		return n.applyUpsertSIAccessor(buf[1:], log.Index)
	case structs.ServiceIdentityAccessorDeregisterRequestType:
		return n.applyDeregisterSIAccessor(buf[1:], log.Index)
	case structs.CSIVolumeRegisterRequestType:
		return n.applyCSIVolumeRegister(buf[1:], log.Index)
	case structs.CSIVolumeDeregisterRequestType:
		return n.applyCSIVolumeDeregister(buf[1:], log.Index)
	case structs.CSIVolumeClaimRequestType:
		return n.applyCSIVolumeClaim(buf[1:], log.Index)
	case structs.ScalingEventRegisterRequestType:
		return n.applyUpsertScalingEvent(buf[1:], log.Index)
	case structs.CSIVolumeClaimBatchRequestType:
		return n.applyCSIVolumeBatchClaim(buf[1:], log.Index)
	case structs.CSIPluginDeleteRequestType:
		return n.applyCSIPluginDelete(buf[1:], log.Index)
	case structs.NamespaceUpsertRequestType:
		return n.applyNamespaceUpsert(buf[1:], log.Index)
	case structs.NamespaceDeleteRequestType:
		return n.applyNamespaceDelete(buf[1:], log.Index)
	// COMPAT(1.0): These messages were added and removed during the 1.0-beta
	// series and should not be immediately reused for other purposes
	case structs.EventSinkUpsertRequestType,
		structs.EventSinkDeleteRequestType,
		structs.BatchEventSinkUpdateProgressType:
		return nil
	case structs.OneTimeTokenUpsertRequestType:
		return n.applyOneTimeTokenUpsert(msgType, buf[1:], log.Index)
	case structs.OneTimeTokenDeleteRequestType:
		return n.applyOneTimeTokenDelete(msgType, buf[1:], log.Index)
	case structs.OneTimeTokenExpireRequestType:
		return n.applyOneTimeTokenExpire(msgType, buf[1:], log.Index)
	case structs.ServiceRegistrationUpsertRequestType:
		return n.applyUpsertServiceRegistrations(msgType, buf[1:], log.Index)
	case structs.ServiceRegistrationDeleteByIDRequestType:
		return n.applyDeleteServiceRegistrationByID(msgType, buf[1:], log.Index)
	case structs.ServiceRegistrationDeleteByNodeIDRequestType:
		return n.applyDeleteServiceRegistrationByNodeID(msgType, buf[1:], log.Index)
	case structs.SecureVariableUpsertRequestType:
		return n.applySecureVariableUpsert(msgType, buf[1:], log.Index)
	case structs.SecureVariableDeleteRequestType:
		return n.applySecureVariableDelete(msgType, buf[1:], log.Index)
	case structs.RootKeyMetaUpsertRequestType:
		return n.applyRootKeyMetaUpsert(msgType, buf[1:], log.Index)
	case structs.RootKeyMetaDeleteRequestType:
		return n.applyRootKeyMetaDelete(msgType, buf[1:], log.Index)
	}

	// Check enterprise only message types.
	if applier, ok := n.enterpriseAppliers[msgType]; ok {
		return applier(buf[1:], log.Index)
	}

	// We didn't match anything, either panic or ignore
	if ignoreUnknown {
		n.logger.Warn("ignoring unknown message type, upgrade to newer version", "msg_type", msgType)
		return nil
	}

	panic(fmt.Errorf("failed to apply request: %#v", buf))
}

func (n *nomadFSM) applyClusterMetadata(buf []byte, index uint64) interface{} {
	defer metrics.MeasureSince([]string{"nomad", "fsm", "cluster_meta"}, time.Now())

	var req structs.ClusterMetadata
	if err := structs.Decode(buf, &req); err != nil {
		panic(fmt.Errorf("failed to decode request: %v", err))
	}

	if err := n.state.ClusterSetMetadata(index, &req); err != nil {
		n.logger.Error("ClusterSetMetadata failed", "error", err)
		return err
	}

	n.logger.Trace("ClusterSetMetadata", "cluster_id", req.ClusterID, "create_time", req.CreateTime)

	return nil
}

func (n *nomadFSM) applyUpsertNode(reqType structs.MessageType, buf []byte, index uint64) interface{} {
	defer metrics.MeasureSince([]string{"nomad", "fsm", "register_node"}, time.Now())
	var req structs.NodeRegisterRequest
	if err := structs.Decode(buf, &req); err != nil {
		panic(fmt.Errorf("failed to decode request: %v", err))
	}

	// Handle upgrade paths
	req.Node.Canonicalize()

	if err := n.state.UpsertNode(reqType, index, req.Node); err != nil {
		n.logger.Error("UpsertNode failed", "error", err)
		return err
	}

	// Unblock evals for the nodes computed node class if it is in a ready
	// state.
	if req.Node.Status == structs.NodeStatusReady {
		n.blockedEvals.Unblock(req.Node.ComputedClass, index)
	}

	return nil
}

func (n *nomadFSM) applyDeregisterNode(reqType structs.MessageType, buf []byte, index uint64) interface{} {
	defer metrics.MeasureSince([]string{"nomad", "fsm", "deregister_node"}, time.Now())
	var req structs.NodeDeregisterRequest
	if err := structs.Decode(buf, &req); err != nil {
		panic(fmt.Errorf("failed to decode request: %v", err))
	}

	if err := n.state.DeleteNode(reqType, index, []string{req.NodeID}); err != nil {
		n.logger.Error("DeleteNode failed", "error", err)
		return err
	}

	return nil
}

func (n *nomadFSM) applyDeregisterNodeBatch(reqType structs.MessageType, buf []byte, index uint64) interface{} {
	defer metrics.MeasureSince([]string{"nomad", "fsm", "batch_deregister_node"}, time.Now())
	var req structs.NodeBatchDeregisterRequest
	if err := structs.Decode(buf, &req); err != nil {
		panic(fmt.Errorf("failed to decode request: %v", err))
	}

	if err := n.state.DeleteNode(reqType, index, req.NodeIDs); err != nil {
		n.logger.Error("DeleteNode failed", "error", err)
		return err
	}

	return nil
}

func (n *nomadFSM) applyStatusUpdate(msgType structs.MessageType, buf []byte, index uint64) interface{} {
	defer metrics.MeasureSince([]string{"nomad", "fsm", "node_status_update"}, time.Now())
	var req structs.NodeUpdateStatusRequest
	if err := structs.Decode(buf, &req); err != nil {
		panic(fmt.Errorf("failed to decode request: %v", err))
	}

	if err := n.state.UpdateNodeStatus(msgType, index, req.NodeID, req.Status, req.UpdatedAt, req.NodeEvent); err != nil {
		n.logger.Error("UpdateNodeStatus failed", "error", err)
		return err
	}

	// Unblock evals for the nodes computed node class if it is in a ready
	// state.
	if req.Status == structs.NodeStatusReady {
		ws := memdb.NewWatchSet()
		node, err := n.state.NodeByID(ws, req.NodeID)
		if err != nil {
			n.logger.Error("looking up node failed", "node_id", req.NodeID, "error", err)
			return err

		}
		n.blockedEvals.Unblock(node.ComputedClass, index)
		n.blockedEvals.UnblockNode(req.NodeID, index)
	}

	return nil
}

func (n *nomadFSM) applyDrainUpdate(reqType structs.MessageType, buf []byte, index uint64) interface{} {
	defer metrics.MeasureSince([]string{"nomad", "fsm", "node_drain_update"}, time.Now())
	var req structs.NodeUpdateDrainRequest
	if err := structs.Decode(buf, &req); err != nil {
		panic(fmt.Errorf("failed to decode request: %v", err))
	}

	accessorId := ""
	if req.AuthToken != "" {
		token, err := n.state.ACLTokenBySecretID(nil, req.AuthToken)
		if err != nil {
			n.logger.Error("error looking up ACL token from drain update", "error", err)
			return fmt.Errorf("error looking up ACL token: %v", err)
		}
		if token == nil {
			n.logger.Error("token did not exist during node drain update")
			return fmt.Errorf("token did not exist during node drain update")
		}
		accessorId = token.AccessorID
	}

	if err := n.state.UpdateNodeDrain(reqType, index, req.NodeID, req.DrainStrategy, req.MarkEligible, req.UpdatedAt,
		req.NodeEvent, req.Meta, accessorId); err != nil {
		n.logger.Error("UpdateNodeDrain failed", "error", err)
		return err
	}
	return nil
}

func (n *nomadFSM) applyBatchDrainUpdate(msgType structs.MessageType, buf []byte, index uint64) interface{} {
	defer metrics.MeasureSince([]string{"nomad", "fsm", "batch_node_drain_update"}, time.Now())
	var req structs.BatchNodeUpdateDrainRequest
	if err := structs.Decode(buf, &req); err != nil {
		panic(fmt.Errorf("failed to decode request: %v", err))
	}

	if err := n.state.BatchUpdateNodeDrain(msgType, index, req.UpdatedAt, req.Updates, req.NodeEvents); err != nil {
		n.logger.Error("BatchUpdateNodeDrain failed", "error", err)
		return err
	}
	return nil
}

func (n *nomadFSM) applyNodeEligibilityUpdate(msgType structs.MessageType, buf []byte, index uint64) interface{} {
	defer metrics.MeasureSince([]string{"nomad", "fsm", "node_eligibility_update"}, time.Now())
	var req structs.NodeUpdateEligibilityRequest
	if err := structs.Decode(buf, &req); err != nil {
		panic(fmt.Errorf("failed to decode request: %v", err))
	}

	// Lookup the existing node
	node, err := n.state.NodeByID(nil, req.NodeID)
	if err != nil {
		n.logger.Error("UpdateNodeEligibility failed to lookup node", "node_id", req.NodeID, "error", err)
		return err
	}

	if err := n.state.UpdateNodeEligibility(msgType, index, req.NodeID, req.Eligibility, req.UpdatedAt, req.NodeEvent); err != nil {
		n.logger.Error("UpdateNodeEligibility failed", "error", err)
		return err
	}

	// Unblock evals for the nodes computed node class if it is in a ready
	// state.
	if node != nil && node.SchedulingEligibility == structs.NodeSchedulingIneligible &&
		req.Eligibility == structs.NodeSchedulingEligible {
		n.blockedEvals.Unblock(node.ComputedClass, index)
		n.blockedEvals.UnblockNode(req.NodeID, index)
	}

	return nil
}

func (n *nomadFSM) applyUpsertJob(msgType structs.MessageType, buf []byte, index uint64) interface{} {
	defer metrics.MeasureSince([]string{"nomad", "fsm", "register_job"}, time.Now())
	var req structs.JobRegisterRequest
	if err := structs.Decode(buf, &req); err != nil {
		panic(fmt.Errorf("failed to decode request: %v", err))
	}

	/* Handle upgrade paths:
	 * - Empty maps and slices should be treated as nil to avoid
	 *   un-intended destructive updates in scheduler since we use
	 *   reflect.DeepEqual. Starting Nomad 0.4.1, job submission sanitizes
	 *   the incoming job.
	 * - Migrate from old style upgrade stanza that used only a stagger.
	 */
	req.Job.Canonicalize()

	if err := n.state.UpsertJob(msgType, index, req.Job); err != nil {
		n.logger.Error("UpsertJob failed", "error", err)
		return err
	}

	// We always add the job to the periodic dispatcher because there is the
	// possibility that the periodic spec was removed and then we should stop
	// tracking it.
	if err := n.periodicDispatcher.Add(req.Job); err != nil {
		n.logger.Error("periodicDispatcher.Add failed", "error", err)
		return fmt.Errorf("failed adding job to periodic dispatcher: %v", err)
	}

	// Create a watch set
	ws := memdb.NewWatchSet()

	// If it is an active periodic job, record the time it was inserted. This is
	// necessary for recovering during leader election. It is possible that from
	// the time it is added to when it was suppose to launch, leader election
	// occurs and the job was not launched. In this case, we use the insertion
	// time to determine if a launch was missed.
	if req.Job.IsPeriodicActive() {
		prevLaunch, err := n.state.PeriodicLaunchByID(ws, req.Namespace, req.Job.ID)
		if err != nil {
			n.logger.Error("PeriodicLaunchByID failed", "error", err)
			return err
		}

		// Record the insertion time as a launch. We overload the launch table
		// such that the first entry is the insertion time.
		if prevLaunch == nil {
			launch := &structs.PeriodicLaunch{
				ID:        req.Job.ID,
				Namespace: req.Namespace,
				Launch:    time.Now(),
			}
			if err := n.state.UpsertPeriodicLaunch(index, launch); err != nil {
				n.logger.Error("UpsertPeriodicLaunch failed", "error", err)
				return err
			}
		}
	}

	// Check if the parent job is periodic and mark the launch time.
	parentID := req.Job.ParentID
	if parentID != "" {
		parent, err := n.state.JobByID(ws, req.Namespace, parentID)
		if err != nil {
			n.logger.Error("JobByID lookup for parent failed", "parent_id", parentID, "namespace", req.Namespace, "error", err)
			return err
		} else if parent == nil {
			// The parent has been deregistered.
			return nil
		}

		if parent.IsPeriodic() && !parent.IsParameterized() {
			t, err := n.periodicDispatcher.LaunchTime(req.Job.ID)
			if err != nil {
				n.logger.Error("LaunchTime failed", "job", req.Job.NamespacedID(), "error", err)
				return err
			}

			launch := &structs.PeriodicLaunch{
				ID:        parentID,
				Namespace: req.Namespace,
				Launch:    t,
			}
			if err := n.state.UpsertPeriodicLaunch(index, launch); err != nil {
				n.logger.Error("UpsertPeriodicLaunch failed", "error", err)
				return err
			}
		}
	}

	// COMPAT: Prior to Nomad 0.12.x evaluations were submitted in a separate Raft log,
	// so this may be nil during server upgrades.
	if req.Eval != nil {
		req.Eval.JobModifyIndex = index
		if err := n.upsertEvals(msgType, index, []*structs.Evaluation{req.Eval}); err != nil {
			return err
		}
	}

	return nil
}

func (n *nomadFSM) applyDeregisterJob(msgType structs.MessageType, buf []byte, index uint64) interface{} {
	defer metrics.MeasureSince([]string{"nomad", "fsm", "deregister_job"}, time.Now())
	var req structs.JobDeregisterRequest
	if err := structs.Decode(buf, &req); err != nil {
		panic(fmt.Errorf("failed to decode request: %v", err))
	}

	err := n.state.WithWriteTransaction(msgType, index, func(tx state.Txn) error {
		err := n.handleJobDeregister(index, req.JobID, req.Namespace, req.Purge, req.NoShutdownDelay, tx)

		if err != nil {
			n.logger.Error("deregistering job failed",
				"error", err, "job", req.JobID, "namespace", req.Namespace)
			return err
		}

		return nil
	})

	// COMPAT: Prior to Nomad 0.12.x evaluations were submitted in a separate Raft log,
	// so this may be nil during server upgrades.
	// always attempt upsert eval even if job deregister fail
	if req.Eval != nil {
		req.Eval.JobModifyIndex = index
		if err := n.upsertEvals(msgType, index, []*structs.Evaluation{req.Eval}); err != nil {
			return err
		}
	}

	if err != nil {
		return err
	}

	return nil
}

func (n *nomadFSM) applyBatchDeregisterJob(msgType structs.MessageType, buf []byte, index uint64) interface{} {
	defer metrics.MeasureSince([]string{"nomad", "fsm", "batch_deregister_job"}, time.Now())
	var req structs.JobBatchDeregisterRequest
	if err := structs.Decode(buf, &req); err != nil {
		panic(fmt.Errorf("failed to decode request: %v", err))
	}

	// Perform all store updates atomically to ensure a consistent view for store readers.
	// A partial update may increment the snapshot index, allowing eval brokers to process
	// evals for jobs whose deregistering didn't get committed yet.
	err := n.state.WithWriteTransaction(msgType, index, func(tx state.Txn) error {
		for jobNS, options := range req.Jobs {
			if err := n.handleJobDeregister(index, jobNS.ID, jobNS.Namespace, options.Purge, false, tx); err != nil {
				n.logger.Error("deregistering job failed", "job", jobNS.ID, "error", err)
				return err
			}
		}

		if err := n.state.UpsertEvalsTxn(index, req.Evals, tx); err != nil {
			n.logger.Error("UpsertEvals failed", "error", err)
			return err
		}

		return nil
	})

	if err != nil {
		return err
	}

	// perform the side effects outside the transactions
	n.handleUpsertedEvals(req.Evals)
	return nil
}

// handleJobDeregister is used to deregister a job. Leaves error logging up to
// caller.
func (n *nomadFSM) handleJobDeregister(index uint64, jobID, namespace string, purge bool, noShutdownDelay bool, tx state.Txn) error {
	// If it is periodic remove it from the dispatcher
	if err := n.periodicDispatcher.Remove(namespace, jobID); err != nil {
		return fmt.Errorf("periodicDispatcher.Remove failed: %w", err)
	}

	if noShutdownDelay {
		ws := memdb.NewWatchSet()
		allocs, err := n.state.AllocsByJob(ws, namespace, jobID, false)
		if err != nil {
			return err
		}
		transition := &structs.DesiredTransition{NoShutdownDelay: helper.BoolToPtr(true)}
		for _, alloc := range allocs {
			err := n.state.UpdateAllocDesiredTransitionTxn(tx, index, alloc.ID, transition)
			if err != nil {
				return err
			}
			err = tx.Insert("index", &state.IndexEntry{Key: "allocs", Value: index})
			if err != nil {
				return fmt.Errorf("index update failed: %v", err)
			}
		}
	}

	if purge {
		if err := n.state.DeleteJobTxn(index, namespace, jobID, tx); err != nil {
			return fmt.Errorf("DeleteJob failed: %w", err)
		}

		// We always delete from the periodic launch table because it is possible that
		// the job was updated to be non-periodic, thus checking if it is periodic
		// doesn't ensure we clean it up properly.
		n.state.DeletePeriodicLaunchTxn(index, namespace, jobID, tx)
	} else {
		// Get the current job and mark it as stopped and re-insert it.
		ws := memdb.NewWatchSet()
		current, err := n.state.JobByIDTxn(ws, namespace, jobID, tx)
		if err != nil {
			return fmt.Errorf("JobByID lookup failed: %w", err)
		}

		if current == nil {
			return fmt.Errorf("job %q in namespace %q doesn't exist to be deregistered", jobID, namespace)
		}

		stopped := current.Copy()
		stopped.Stop = true

		if err := n.state.UpsertJobTxn(index, stopped, tx); err != nil {
			return fmt.Errorf("UpsertJob failed: %w", err)
		}
	}

	return nil
}

func (n *nomadFSM) applyUpdateEval(msgType structs.MessageType, buf []byte, index uint64) interface{} {
	defer metrics.MeasureSince([]string{"nomad", "fsm", "update_eval"}, time.Now())
	var req structs.EvalUpdateRequest
	if err := structs.Decode(buf, &req); err != nil {
		panic(fmt.Errorf("failed to decode request: %v", err))
	}

	return n.upsertEvals(msgType, index, req.Evals)
}

func (n *nomadFSM) upsertEvals(msgType structs.MessageType, index uint64, evals []*structs.Evaluation) error {
	if err := n.state.UpsertEvals(msgType, index, evals); err != nil {
		n.logger.Error("UpsertEvals failed", "error", err)
		return err
	}

	n.handleUpsertedEvals(evals)
	return nil
}

// handleUpsertingEval is a helper for taking action after upserting
// evaluations.
func (n *nomadFSM) handleUpsertedEvals(evals []*structs.Evaluation) {
	for _, eval := range evals {
		n.handleUpsertedEval(eval)
	}
}

// handleUpsertingEval is a helper for taking action after upserting an eval.
func (n *nomadFSM) handleUpsertedEval(eval *structs.Evaluation) {
	if eval == nil {
		return
	}

	if eval.ShouldEnqueue() {
		n.evalBroker.Enqueue(eval)
	} else if eval.ShouldBlock() {
		n.blockedEvals.Block(eval)
	} else if eval.Status == structs.EvalStatusComplete &&
		len(eval.FailedTGAllocs) == 0 {
		// If we have a successful evaluation for a node, untrack any
		// blocked evaluation
		n.blockedEvals.Untrack(eval.JobID, eval.Namespace)
	}
}

func (n *nomadFSM) applyDeleteEval(buf []byte, index uint64) interface{} {
	defer metrics.MeasureSince([]string{"nomad", "fsm", "delete_eval"}, time.Now())
	var req structs.EvalReapRequest
	if err := structs.Decode(buf, &req); err != nil {
		panic(fmt.Errorf("failed to decode request: %v", err))
	}

	if err := n.state.DeleteEval(index, req.Evals, req.Allocs, req.UserInitiated); err != nil {
		n.logger.Error("DeleteEval failed", "error", err)
		return err
	}
	return nil
}

func (n *nomadFSM) applyAllocUpdate(msgType structs.MessageType, buf []byte, index uint64) interface{} {
	defer metrics.MeasureSince([]string{"nomad", "fsm", "alloc_update"}, time.Now())
	var req structs.AllocUpdateRequest
	if err := structs.Decode(buf, &req); err != nil {
		panic(fmt.Errorf("failed to decode request: %v", err))
	}

	// Attach the job to all the allocations. It is pulled out in the
	// payload to avoid the redundancy of encoding, but should be denormalized
	// prior to being inserted into MemDB.
	structs.DenormalizeAllocationJobs(req.Job, req.Alloc)

	for _, alloc := range req.Alloc {
		// COMPAT(0.11): Remove in 0.11
		// Calculate the total resources of allocations. It is pulled out in the
		// payload to avoid encoding something that can be computed, but should be
		// denormalized prior to being inserted into MemDB.
		if alloc.Resources == nil {
			alloc.Resources = new(structs.Resources)
			for _, task := range alloc.TaskResources {
				alloc.Resources.Add(task)
			}

			// Add the shared resources
			alloc.Resources.Add(alloc.SharedResources)
		}

		// Handle upgrade path
		alloc.Canonicalize()
	}

	if err := n.state.UpsertAllocs(msgType, index, req.Alloc); err != nil {
		n.logger.Error("UpsertAllocs failed", "error", err)
		return err
	}
	return nil
}

func (n *nomadFSM) applyAllocClientUpdate(msgType structs.MessageType, buf []byte, index uint64) interface{} {
	defer metrics.MeasureSince([]string{"nomad", "fsm", "alloc_client_update"}, time.Now())
	var req structs.AllocUpdateRequest
	if err := structs.Decode(buf, &req); err != nil {
		panic(fmt.Errorf("failed to decode request: %v", err))
	}
	if len(req.Alloc) == 0 {
		return nil
	}

	// Create a watch set
	ws := memdb.NewWatchSet()

	// Updating the allocs with the job id and task group name
	for _, alloc := range req.Alloc {
		if existing, _ := n.state.AllocByID(ws, alloc.ID); existing != nil {
			alloc.JobID = existing.JobID
			alloc.TaskGroup = existing.TaskGroup
		}
	}

	// Update all the client allocations
	if err := n.state.UpdateAllocsFromClient(msgType, index, req.Alloc); err != nil {
		n.logger.Error("UpdateAllocFromClient failed", "error", err)
		return err
	}

	// Update any evals
	if len(req.Evals) > 0 {
		if err := n.upsertEvals(msgType, index, req.Evals); err != nil {
			n.logger.Error("applyAllocClientUpdate failed to update evaluations", "error", err)
			return err
		}
	}

	// Unblock evals for the nodes computed node class if the client has
	// finished running an allocation.
	for _, alloc := range req.Alloc {
		if alloc.ClientStatus == structs.AllocClientStatusComplete ||
			alloc.ClientStatus == structs.AllocClientStatusFailed {
			nodeID := alloc.NodeID
			node, err := n.state.NodeByID(ws, nodeID)
			if err != nil || node == nil {
				n.logger.Error("looking up node failed", "node_id", nodeID, "error", err)
				return err

			}

			// Unblock any associated quota
			quota, err := n.allocQuota(alloc.ID)
			if err != nil {
				n.logger.Error("looking up quota associated with alloc failed", "alloc_id", alloc.ID, "error", err)
				return err
			}

			n.blockedEvals.UnblockClassAndQuota(node.ComputedClass, quota, index)
			n.blockedEvals.UnblockNode(node.ID, index)
		}
	}

	return nil
}

// applyAllocUpdateDesiredTransition is used to update the desired transitions
// of a set of allocations.
func (n *nomadFSM) applyAllocUpdateDesiredTransition(msgType structs.MessageType, buf []byte, index uint64) interface{} {
	defer metrics.MeasureSince([]string{"nomad", "fsm", "alloc_update_desired_transition"}, time.Now())
	var req structs.AllocUpdateDesiredTransitionRequest
	if err := structs.Decode(buf, &req); err != nil {
		panic(fmt.Errorf("failed to decode request: %v", err))
	}

	if err := n.state.UpdateAllocsDesiredTransitions(msgType, index, req.Allocs, req.Evals); err != nil {
		n.logger.Error("UpdateAllocsDesiredTransitions failed", "error", err)
		return err
	}

	n.handleUpsertedEvals(req.Evals)
	return nil
}

// applyReconcileSummaries reconciles summaries for all the jobs
func (n *nomadFSM) applyReconcileSummaries(buf []byte, index uint64) interface{} {
	if err := n.state.ReconcileJobSummaries(index); err != nil {
		return err
	}
	return n.reconcileQueuedAllocations(index)
}

// applyUpsertNodeEvent tracks the given node events.
func (n *nomadFSM) applyUpsertNodeEvent(msgType structs.MessageType, buf []byte, index uint64) interface{} {
	defer metrics.MeasureSince([]string{"nomad", "fsm", "upsert_node_events"}, time.Now())
	var req structs.EmitNodeEventsRequest
	if err := structs.Decode(buf, &req); err != nil {
		panic(fmt.Errorf("failed to decode EmitNodeEventsRequest: %v", err))
	}

	if err := n.state.UpsertNodeEvents(msgType, index, req.NodeEvents); err != nil {
		n.logger.Error("failed to add node events", "error", err)
		return err
	}

	return nil
}

// applyUpsertVaultAccessor stores the Vault accessors for a given allocation
// and task
func (n *nomadFSM) applyUpsertVaultAccessor(buf []byte, index uint64) interface{} {
	defer metrics.MeasureSince([]string{"nomad", "fsm", "upsert_vault_accessor"}, time.Now())
	var req structs.VaultAccessorsRequest
	if err := structs.Decode(buf, &req); err != nil {
		panic(fmt.Errorf("failed to decode request: %v", err))
	}

	if err := n.state.UpsertVaultAccessor(index, req.Accessors); err != nil {
		n.logger.Error("UpsertVaultAccessor failed", "error", err)
		return err
	}

	return nil
}

// applyDeregisterVaultAccessor deregisters a set of Vault accessors
func (n *nomadFSM) applyDeregisterVaultAccessor(buf []byte, index uint64) interface{} {
	defer metrics.MeasureSince([]string{"nomad", "fsm", "deregister_vault_accessor"}, time.Now())
	var req structs.VaultAccessorsRequest
	if err := structs.Decode(buf, &req); err != nil {
		panic(fmt.Errorf("failed to decode request: %v", err))
	}

	if err := n.state.DeleteVaultAccessors(index, req.Accessors); err != nil {
		n.logger.Error("DeregisterVaultAccessor failed", "error", err)
		return err
	}

	return nil
}

func (n *nomadFSM) applyUpsertSIAccessor(buf []byte, index uint64) interface{} {
	defer metrics.MeasureSince([]string{"nomad", "fsm", "upsert_si_accessor"}, time.Now())
	var request structs.SITokenAccessorsRequest
	if err := structs.Decode(buf, &request); err != nil {
		panic(fmt.Errorf("failed to decode request: %w", err))
	}

	if err := n.state.UpsertSITokenAccessors(index, request.Accessors); err != nil {
		n.logger.Error("UpsertSITokenAccessors failed", "error", err)
		return err
	}

	return nil
}

func (n *nomadFSM) applyDeregisterSIAccessor(buf []byte, index uint64) interface{} {
	defer metrics.MeasureSince([]string{"nomad", "fsm", "deregister_si_accessor"}, time.Now())
	var request structs.SITokenAccessorsRequest
	if err := structs.Decode(buf, &request); err != nil {
		panic(fmt.Errorf("failed to decode request: %w", err))
	}

	if err := n.state.DeleteSITokenAccessors(index, request.Accessors); err != nil {
		n.logger.Error("DeregisterSITokenAccessor failed", "error", err)
		return err
	}

	return nil
}

// applyPlanApply applies the results of a plan application
func (n *nomadFSM) applyPlanResults(msgType structs.MessageType, buf []byte, index uint64) interface{} {
	defer metrics.MeasureSince([]string{"nomad", "fsm", "apply_plan_results"}, time.Now())
	var req structs.ApplyPlanResultsRequest
	if err := structs.Decode(buf, &req); err != nil {
		panic(fmt.Errorf("failed to decode request: %v", err))
	}

	if err := n.state.UpsertPlanResults(msgType, index, &req); err != nil {
		n.logger.Error("ApplyPlan failed", "error", err)
		return err
	}

	// Add evals for jobs that were preempted
	n.handleUpsertedEvals(req.PreemptionEvals)
	return nil
}

// applyDeploymentStatusUpdate is used to update the status of an existing
// deployment
func (n *nomadFSM) applyDeploymentStatusUpdate(msgType structs.MessageType, buf []byte, index uint64) interface{} {
	defer metrics.MeasureSince([]string{"nomad", "fsm", "apply_deployment_status_update"}, time.Now())
	var req structs.DeploymentStatusUpdateRequest
	if err := structs.Decode(buf, &req); err != nil {
		panic(fmt.Errorf("failed to decode request: %v", err))
	}

	if err := n.state.UpdateDeploymentStatus(msgType, index, &req); err != nil {
		n.logger.Error("UpsertDeploymentStatusUpdate failed", "error", err)
		return err
	}

	n.handleUpsertedEval(req.Eval)
	return nil
}

// applyDeploymentPromotion is used to promote canaries in a deployment
func (n *nomadFSM) applyDeploymentPromotion(msgType structs.MessageType, buf []byte, index uint64) interface{} {
	defer metrics.MeasureSince([]string{"nomad", "fsm", "apply_deployment_promotion"}, time.Now())
	var req structs.ApplyDeploymentPromoteRequest
	if err := structs.Decode(buf, &req); err != nil {
		panic(fmt.Errorf("failed to decode request: %v", err))
	}

	if err := n.state.UpdateDeploymentPromotion(msgType, index, &req); err != nil {
		n.logger.Error("UpsertDeploymentPromotion failed", "error", err)
		return err
	}

	n.handleUpsertedEval(req.Eval)
	return nil
}

// applyDeploymentAllocHealth is used to set the health of allocations as part
// of a deployment
func (n *nomadFSM) applyDeploymentAllocHealth(msgType structs.MessageType, buf []byte, index uint64) interface{} {
	defer metrics.MeasureSince([]string{"nomad", "fsm", "apply_deployment_alloc_health"}, time.Now())
	var req structs.ApplyDeploymentAllocHealthRequest
	if err := structs.Decode(buf, &req); err != nil {
		panic(fmt.Errorf("failed to decode request: %v", err))
	}

	if err := n.state.UpdateDeploymentAllocHealth(msgType, index, &req); err != nil {
		n.logger.Error("UpsertDeploymentAllocHealth failed", "error", err)
		return err
	}

	n.handleUpsertedEval(req.Eval)
	return nil
}

// applyDeploymentDelete is used to delete a set of deployments
func (n *nomadFSM) applyDeploymentDelete(buf []byte, index uint64) interface{} {
	defer metrics.MeasureSince([]string{"nomad", "fsm", "apply_deployment_delete"}, time.Now())
	var req structs.DeploymentDeleteRequest
	if err := structs.Decode(buf, &req); err != nil {
		panic(fmt.Errorf("failed to decode request: %v", err))
	}

	if err := n.state.DeleteDeployment(index, req.Deployments); err != nil {
		n.logger.Error("DeleteDeployment failed", "error", err)
		return err
	}

	return nil
}

// applyJobStability is used to set the stability of a job
func (n *nomadFSM) applyJobStability(buf []byte, index uint64) interface{} {
	defer metrics.MeasureSince([]string{"nomad", "fsm", "apply_job_stability"}, time.Now())
	var req structs.JobStabilityRequest
	if err := structs.Decode(buf, &req); err != nil {
		panic(fmt.Errorf("failed to decode request: %v", err))
	}

	if err := n.state.UpdateJobStability(index, req.Namespace, req.JobID, req.JobVersion, req.Stable); err != nil {
		n.logger.Error("UpdateJobStability failed", "error", err)
		return err
	}

	return nil
}

// applyACLPolicyUpsert is used to upsert a set of policies
func (n *nomadFSM) applyACLPolicyUpsert(msgType structs.MessageType, buf []byte, index uint64) interface{} {
	defer metrics.MeasureSince([]string{"nomad", "fsm", "apply_acl_policy_upsert"}, time.Now())
	var req structs.ACLPolicyUpsertRequest
	if err := structs.Decode(buf, &req); err != nil {
		panic(fmt.Errorf("failed to decode request: %v", err))
	}

	if err := n.state.UpsertACLPolicies(msgType, index, req.Policies); err != nil {
		n.logger.Error("UpsertACLPolicies failed", "error", err)
		return err
	}
	return nil
}

// applyACLPolicyDelete is used to delete a set of policies
func (n *nomadFSM) applyACLPolicyDelete(msgType structs.MessageType, buf []byte, index uint64) interface{} {
	defer metrics.MeasureSince([]string{"nomad", "fsm", "apply_acl_policy_delete"}, time.Now())
	var req structs.ACLPolicyDeleteRequest
	if err := structs.Decode(buf, &req); err != nil {
		panic(fmt.Errorf("failed to decode request: %v", err))
	}

	if err := n.state.DeleteACLPolicies(msgType, index, req.Names); err != nil {
		n.logger.Error("DeleteACLPolicies failed", "error", err)
		return err
	}
	return nil
}

// applyACLTokenUpsert is used to upsert a set of policies
func (n *nomadFSM) applyACLTokenUpsert(msgType structs.MessageType, buf []byte, index uint64) interface{} {
	defer metrics.MeasureSince([]string{"nomad", "fsm", "apply_acl_token_upsert"}, time.Now())
	var req structs.ACLTokenUpsertRequest
	if err := structs.Decode(buf, &req); err != nil {
		panic(fmt.Errorf("failed to decode request: %v", err))
	}

	if err := n.state.UpsertACLTokens(msgType, index, req.Tokens); err != nil {
		n.logger.Error("UpsertACLTokens failed", "error", err)
		return err
	}
	return nil
}

// applyACLTokenDelete is used to delete a set of policies
func (n *nomadFSM) applyACLTokenDelete(msgType structs.MessageType, buf []byte, index uint64) interface{} {
	defer metrics.MeasureSince([]string{"nomad", "fsm", "apply_acl_token_delete"}, time.Now())
	var req structs.ACLTokenDeleteRequest
	if err := structs.Decode(buf, &req); err != nil {
		panic(fmt.Errorf("failed to decode request: %v", err))
	}

	if err := n.state.DeleteACLTokens(msgType, index, req.AccessorIDs); err != nil {
		n.logger.Error("DeleteACLTokens failed", "error", err)
		return err
	}
	return nil
}

// applyACLTokenBootstrap is used to bootstrap an ACL token
func (n *nomadFSM) applyACLTokenBootstrap(msgType structs.MessageType, buf []byte, index uint64) interface{} {
	defer metrics.MeasureSince([]string{"nomad", "fsm", "apply_acl_token_bootstrap"}, time.Now())
	var req structs.ACLTokenBootstrapRequest
	if err := structs.Decode(buf, &req); err != nil {
		panic(fmt.Errorf("failed to decode request: %v", err))
	}

	if err := n.state.BootstrapACLTokens(msgType, index, req.ResetIndex, req.Token); err != nil {
		n.logger.Error("BootstrapACLToken failed", "error", err)
		return err
	}
	return nil
}

// applyOneTimeTokenUpsert is used to upsert a one-time token
func (n *nomadFSM) applyOneTimeTokenUpsert(msgType structs.MessageType, buf []byte, index uint64) interface{} {
	defer metrics.MeasureSince([]string{"nomad", "fsm", "apply_one_time_token_upsert"}, time.Now())
	var req structs.OneTimeToken
	if err := structs.Decode(buf, &req); err != nil {
		panic(fmt.Errorf("failed to decode request: %v", err))
	}

	if err := n.state.UpsertOneTimeToken(msgType, index, &req); err != nil {
		n.logger.Error("UpsertOneTimeToken failed", "error", err)
		return err
	}
	return nil
}

// applyOneTimeTokenDelete is used to delete a set of one-time tokens
func (n *nomadFSM) applyOneTimeTokenDelete(msgType structs.MessageType, buf []byte, index uint64) interface{} {
	defer metrics.MeasureSince([]string{"nomad", "fsm", "apply_one_time_token_delete"}, time.Now())
	var req structs.OneTimeTokenDeleteRequest
	if err := structs.Decode(buf, &req); err != nil {
		panic(fmt.Errorf("failed to decode request: %v", err))
	}

	if err := n.state.DeleteOneTimeTokens(msgType, index, req.AccessorIDs); err != nil {
		n.logger.Error("DeleteOneTimeTokens failed", "error", err)
		return err
	}
	return nil
}

// applyOneTimeTokenExpire is used to delete a set of one-time tokens
func (n *nomadFSM) applyOneTimeTokenExpire(msgType structs.MessageType, buf []byte, index uint64) interface{} {
	defer metrics.MeasureSince([]string{"nomad", "fsm", "apply_one_time_token_expire"}, time.Now())
	var req structs.OneTimeTokenExpireRequest
	if err := structs.Decode(buf, &req); err != nil {
		panic(fmt.Errorf("failed to decode request: %v", err))
	}

	if err := n.state.ExpireOneTimeTokens(msgType, index); err != nil {
		n.logger.Error("ExpireOneTimeTokens failed", "error", err)
		return err
	}
	return nil
}

func (n *nomadFSM) applyAutopilotUpdate(buf []byte, index uint64) interface{} {
	var req structs.AutopilotSetConfigRequest
	if err := structs.Decode(buf, &req); err != nil {
		panic(fmt.Errorf("failed to decode request: %v", err))
	}
	defer metrics.MeasureSince([]string{"nomad", "fsm", "autopilot"}, time.Now())

	if req.CAS {
		act, err := n.state.AutopilotCASConfig(index, req.Config.ModifyIndex, &req.Config)
		if err != nil {
			return err
		}
		return act
	}
	return n.state.AutopilotSetConfig(index, &req.Config)
}

func (n *nomadFSM) applySchedulerConfigUpdate(buf []byte, index uint64) interface{} {
	var req structs.SchedulerSetConfigRequest
	if err := structs.Decode(buf, &req); err != nil {
		panic(fmt.Errorf("failed to decode request: %v", err))
	}
	defer metrics.MeasureSince([]string{"nomad", "fsm", "apply_scheduler_config"}, time.Now())

	req.Config.Canonicalize()

	if req.CAS {
		applied, err := n.state.SchedulerCASConfig(index, req.Config.ModifyIndex, &req.Config)
		if err != nil {
			return err
		}
		return applied
	}
	return n.state.SchedulerSetConfig(index, &req.Config)
}

func (n *nomadFSM) applyCSIVolumeRegister(buf []byte, index uint64) interface{} {
	var req structs.CSIVolumeRegisterRequest
	if err := structs.Decode(buf, &req); err != nil {
		panic(fmt.Errorf("failed to decode request: %v", err))
	}
	defer metrics.MeasureSince([]string{"nomad", "fsm", "apply_csi_volume_register"}, time.Now())

	if err := n.state.UpsertCSIVolume(index, req.Volumes); err != nil {
		n.logger.Error("CSIVolumeRegister failed", "error", err)
		return err
	}

	return nil
}

func (n *nomadFSM) applyCSIVolumeDeregister(buf []byte, index uint64) interface{} {
	var req structs.CSIVolumeDeregisterRequest
	if err := structs.Decode(buf, &req); err != nil {
		panic(fmt.Errorf("failed to decode request: %v", err))
	}
	defer metrics.MeasureSince([]string{"nomad", "fsm", "apply_csi_volume_deregister"}, time.Now())

	if err := n.state.CSIVolumeDeregister(index, req.RequestNamespace(), req.VolumeIDs, req.Force); err != nil {
		n.logger.Error("CSIVolumeDeregister failed", "error", err)
		return err
	}

	return nil
}

func (n *nomadFSM) applyCSIVolumeBatchClaim(buf []byte, index uint64) interface{} {
	var batch *structs.CSIVolumeClaimBatchRequest
	if err := structs.Decode(buf, &batch); err != nil {
		panic(fmt.Errorf("failed to decode request: %v", err))
	}
	defer metrics.MeasureSince([]string{"nomad", "fsm", "apply_csi_volume_batch_claim"}, time.Now())

	for _, req := range batch.Claims {
		err := n.state.CSIVolumeClaim(index, req.RequestNamespace(),
			req.VolumeID, req.ToClaim())
		if err != nil {
			n.logger.Error("CSIVolumeClaim for batch failed", "error", err)
			return err // note: fails the remaining batch
		}
	}
	return nil
}

func (n *nomadFSM) applyCSIVolumeClaim(buf []byte, index uint64) interface{} {
	var req structs.CSIVolumeClaimRequest
	if err := structs.Decode(buf, &req); err != nil {
		panic(fmt.Errorf("failed to decode request: %v", err))
	}
	defer metrics.MeasureSince([]string{"nomad", "fsm", "apply_csi_volume_claim"}, time.Now())

	if err := n.state.CSIVolumeClaim(index, req.RequestNamespace(), req.VolumeID, req.ToClaim()); err != nil {
		n.logger.Error("CSIVolumeClaim failed", "error", err)
		return err
	}
	return nil
}

func (n *nomadFSM) applyCSIPluginDelete(buf []byte, index uint64) interface{} {
	var req structs.CSIPluginDeleteRequest
	if err := structs.Decode(buf, &req); err != nil {
		panic(fmt.Errorf("failed to decode request: %v", err))
	}
	defer metrics.MeasureSince([]string{"nomad", "fsm", "apply_csi_plugin_delete"}, time.Now())

	if err := n.state.DeleteCSIPlugin(index, req.ID); err != nil {
		// "plugin in use" is an error for the state store but not for typical
		// callers, so reduce log noise by not logging that case here
		if err.Error() != "plugin in use" {
			n.logger.Error("DeleteCSIPlugin failed", "error", err)
		}
		return err
	}
	return nil
}

// applyNamespaceUpsert is used to upsert a set of namespaces
func (n *nomadFSM) applyNamespaceUpsert(buf []byte, index uint64) interface{} {
	defer metrics.MeasureSince([]string{"nomad", "fsm", "apply_namespace_upsert"}, time.Now())
	var req structs.NamespaceUpsertRequest
	if err := structs.Decode(buf, &req); err != nil {
		panic(fmt.Errorf("failed to decode request: %v", err))
	}

	var trigger []string
	for _, ns := range req.Namespaces {
		old, err := n.state.NamespaceByName(nil, ns.Name)
		if err != nil {
			n.logger.Error("namespace lookup failed", "error", err)
			return err
		}

		// If we are changing the quota on a namespace trigger evals for the
		// older quota.
		if old != nil && old.Quota != "" && old.Quota != ns.Quota {
			trigger = append(trigger, old.Quota)
		}
	}

	if err := n.state.UpsertNamespaces(index, req.Namespaces); err != nil {
		n.logger.Error("UpsertNamespaces failed", "error", err)
		return err
	}

	// Send the unblocks
	for _, quota := range trigger {
		n.blockedEvals.UnblockQuota(quota, index)
	}

	return nil
}

// applyNamespaceDelete is used to delete a set of namespaces
func (n *nomadFSM) applyNamespaceDelete(buf []byte, index uint64) interface{} {
	defer metrics.MeasureSince([]string{"nomad", "fsm", "apply_namespace_delete"}, time.Now())
	var req structs.NamespaceDeleteRequest
	if err := structs.Decode(buf, &req); err != nil {
		panic(fmt.Errorf("failed to decode request: %v", err))
	}

	if err := n.state.DeleteNamespaces(index, req.Namespaces); err != nil {
		n.logger.Error("DeleteNamespaces failed", "error", err)
	}

	return nil
}

func (n *nomadFSM) Snapshot() (raft.FSMSnapshot, error) {
	// Create a new snapshot
	snap, err := n.state.Snapshot()
	if err != nil {
		return nil, err
	}

	ns := &nomadSnapshot{
		snap:      snap,
		timetable: n.timetable,
	}
	return ns, nil
}

// Restore implements the raft.FSM interface, which doesn't support a
// filtering parameter
func (n *nomadFSM) Restore(old io.ReadCloser) error {
	return n.restoreImpl(old, nil)
}

// RestoreWithFilter includes a set of bexpr filter evaluators, so
// that we can create a FSM that excludes a portion of a snapshot
// (typically for debugging and testing)
func (n *nomadFSM) RestoreWithFilter(old io.ReadCloser, filter *FSMFilter) error {
	return n.restoreImpl(old, filter)
}

func (n *nomadFSM) restoreImpl(old io.ReadCloser, filter *FSMFilter) error {
	defer old.Close()

	// Create a new state store
	config := &state.StateStoreConfig{
		Logger:          n.config.Logger,
		Region:          n.config.Region,
		EnablePublisher: n.config.EnableEventBroker,
		EventBufferSize: n.config.EventBufferSize,
	}
	newState, err := state.NewStateStore(config)
	if err != nil {
		return err
	}

	// Start the state restore
	restore, err := newState.Restore()
	if err != nil {
		return err
	}
	defer restore.Abort()

	// Create a decoder
	dec := codec.NewDecoder(old, structs.MsgpackHandle)

	// Read in the header
	var header snapshotHeader
	if err := dec.Decode(&header); err != nil {
		return err
	}

	// Populate the new state
	msgType := make([]byte, 1)
	for {
		// Read the message type
		_, err := old.Read(msgType)
		if err == io.EOF {
			break
		} else if err != nil {
			return err
		}

		// Decode
		snapType := SnapshotType(msgType[0])
		switch snapType {
		case TimeTableSnapshot:
			if err := n.timetable.Deserialize(dec); err != nil {
				return fmt.Errorf("time table deserialize failed: %v", err)
			}

		case NodeSnapshot:
			node := new(structs.Node)
			if err := dec.Decode(node); err != nil {
				return err
			}
			if filter.Include(node) {
				node.Canonicalize() // Handle upgrade paths
				if err := restore.NodeRestore(node); err != nil {
					return err
				}
			}

		case JobSnapshot:
			job := new(structs.Job)
			if err := dec.Decode(job); err != nil {
				return err
			}
			if filter.Include(job) {
				/* Handle upgrade paths:
				 * - Empty maps and slices should be treated as nil to avoid
				 *   un-intended destructive updates in scheduler since we use
				 *   reflect.DeepEqual. Job submission sanitizes the incoming job.
				 * - Migrate from old style upgrade stanza that used only a stagger.
				 */
				job.Canonicalize()
				if err := restore.JobRestore(job); err != nil {
					return err
				}
			}

		case EvalSnapshot:
			eval := new(structs.Evaluation)
			if err := dec.Decode(eval); err != nil {
				return err
			}
			if filter.Include(eval) {
				if err := restore.EvalRestore(eval); err != nil {
					return err
				}
			}

		case AllocSnapshot:
			alloc := new(structs.Allocation)
			if err := dec.Decode(alloc); err != nil {
				return err
			}
			if filter.Include(alloc) {
				alloc.Canonicalize() // Handle upgrade path
				if err := restore.AllocRestore(alloc); err != nil {
					return err
				}
			}

		case IndexSnapshot:
			idx := new(state.IndexEntry)
			if err := dec.Decode(idx); err != nil {
				return err
			}
			if err := restore.IndexRestore(idx); err != nil {
				return err
			}

		case PeriodicLaunchSnapshot:
			launch := new(structs.PeriodicLaunch)
			if err := dec.Decode(launch); err != nil {
				return err
			}
			if filter.Include(launch) {
				if err := restore.PeriodicLaunchRestore(launch); err != nil {
					return err
				}
			}

		case JobSummarySnapshot:
			summary := new(structs.JobSummary)
			if err := dec.Decode(summary); err != nil {
				return err
			}
			if filter.Include(summary) {
				if err := restore.JobSummaryRestore(summary); err != nil {
					return err
				}
			}

		case VaultAccessorSnapshot:
			accessor := new(structs.VaultAccessor)
			if err := dec.Decode(accessor); err != nil {
				return err
			}
			if filter.Include(accessor) {
				if err := restore.VaultAccessorRestore(accessor); err != nil {
					return err
				}
			}

		case ServiceIdentityTokenAccessorSnapshot:
			accessor := new(structs.SITokenAccessor)
			if err := dec.Decode(accessor); err != nil {
				return err
			}
			if filter.Include(accessor) {
				if err := restore.SITokenAccessorRestore(accessor); err != nil {
					return err
				}
			}

		case JobVersionSnapshot:
			version := new(structs.Job)
			if err := dec.Decode(version); err != nil {
				return err
			}
			if filter.Include(version) {
				if err := restore.JobVersionRestore(version); err != nil {
					return err
				}
			}

		case DeploymentSnapshot:
			deployment := new(structs.Deployment)
			if err := dec.Decode(deployment); err != nil {
				return err
			}
			if filter.Include(deployment) {
				if err := restore.DeploymentRestore(deployment); err != nil {
					return err
				}
			}

		case ACLPolicySnapshot:
			policy := new(structs.ACLPolicy)
			if err := dec.Decode(policy); err != nil {
				return err
			}
			if filter.Include(policy) {
				if err := restore.ACLPolicyRestore(policy); err != nil {
					return err
				}
			}

		case ACLTokenSnapshot:
			token := new(structs.ACLToken)
			if err := dec.Decode(token); err != nil {
				return err
			}
			if filter.Include(token) {
				if err := restore.ACLTokenRestore(token); err != nil {
					return err
				}
			}

		case SchedulerConfigSnapshot:
			schedConfig := new(structs.SchedulerConfiguration)
			if err := dec.Decode(schedConfig); err != nil {
				return err
			}
			schedConfig.Canonicalize()
			if err := restore.SchedulerConfigRestore(schedConfig); err != nil {
				return err
			}

		case ClusterMetadataSnapshot:
			meta := new(structs.ClusterMetadata)
			if err := dec.Decode(meta); err != nil {
				return err
			}
			if err := restore.ClusterMetadataRestore(meta); err != nil {
				return err
			}

		case ScalingEventsSnapshot:
			jobScalingEvents := new(structs.JobScalingEvents)
			if err := dec.Decode(jobScalingEvents); err != nil {
				return err
			}
			if filter.Include(jobScalingEvents) {
				if err := restore.ScalingEventsRestore(jobScalingEvents); err != nil {
					return err
				}
			}

		case ScalingPolicySnapshot:
			scalingPolicy := new(structs.ScalingPolicy)
			if err := dec.Decode(scalingPolicy); err != nil {
				return err
			}
			if filter.Include(scalingPolicy) {
				// Handle upgrade path:
				//   - Set policy type if empty
				scalingPolicy.Canonicalize()
				if err := restore.ScalingPolicyRestore(scalingPolicy); err != nil {
					return err
				}
			}

		case CSIPluginSnapshot:
			plugin := new(structs.CSIPlugin)
			if err := dec.Decode(plugin); err != nil {
				return err
			}
			if filter.Include(plugin) {
				if err := restore.CSIPluginRestore(plugin); err != nil {
					return err
				}
			}

		case CSIVolumeSnapshot:
			volume := new(structs.CSIVolume)
			if err := dec.Decode(volume); err != nil {
				return err
			}
			if filter.Include(volume) {
				if err := restore.CSIVolumeRestore(volume); err != nil {
					return err
				}
			}

		case NamespaceSnapshot:
			namespace := new(structs.Namespace)
			if err := dec.Decode(namespace); err != nil {
				return err
			}
			if err := restore.NamespaceRestore(namespace); err != nil {
				return err
			}

		// COMPAT(1.0): Allow 1.0-beta clusterers to gracefully handle
		case EventSinkSnapshot:
			return nil

		case ServiceRegistrationSnapshot:
			serviceRegistration := new(structs.ServiceRegistration)
			if err := dec.Decode(serviceRegistration); err != nil {
				return err
			}
			if filter.Include(serviceRegistration) {
				// Perform the restoration.
				if err := restore.ServiceRegistrationRestore(serviceRegistration); err != nil {
					return err
				}
			}

		case SecureVariablesSnapshot:
			variable := new(structs.SecureVariableEncrypted)
			if err := dec.Decode(variable); err != nil {
				return err
			}

			if err := restore.SecureVariablesRestore(variable); err != nil {
				return err
			}

		case SecureVariablesQuotaSnapshot:
			quota := new(structs.SecureVariablesQuota)
			if err := dec.Decode(quota); err != nil {
				return err
			}

			if err := restore.SecureVariablesQuotaRestore(quota); err != nil {
				return err
			}

		case RootKeyMetaSnapshot:
			keyMeta := new(structs.RootKeyMeta)
			if err := dec.Decode(keyMeta); err != nil {
				return err
			}

			if err := restore.RootKeyMetaRestore(keyMeta); err != nil {
				return err
			}

		default:
			// Check if this is an enterprise only object being restored
			restorer, ok := n.enterpriseRestorers[snapType]
			if !ok {
				return fmt.Errorf("Unrecognized snapshot type: %v", msgType)
			}

			// Restore the enterprise only object
			if err := restorer(restore, dec); err != nil {
				return err
			}
		}
	}

	if err := restore.Commit(); err != nil {
		return err
	}

	// COMPAT Remove in 0.10
	// Clean up active deployments that do not have a job
	if err := n.failLeakedDeployments(newState); err != nil {
		return err
	}

	// External code might be calling State(), so we need to synchronize
	// here to make sure we swap in the new state store atomically.
	n.stateLock.Lock()
	stateOld := n.state
	n.state = newState
	n.stateLock.Unlock()

	// Signal that the old state store has been abandoned. This is required
	// because we don't operate on it any more, we just throw it away, so
	// blocking queries won't see any changes and need to be woken up.
	stateOld.Abandon()

	return nil
}

// failLeakedDeployments is used to fail deployments that do not have a job.
// This state is a broken invariant that should not occur since 0.8.X.
func (n *nomadFSM) failLeakedDeployments(store *state.StateStore) error {
	// Scan for deployments that are referencing a job that no longer exists.
	// This could happen if multiple deployments were created for a given job
	// and thus the older deployment leaks and then the job is removed.
	iter, err := store.Deployments(nil, state.SortDefault)
	if err != nil {
		return fmt.Errorf("failed to query deployments: %v", err)
	}

	dindex, err := store.Index("deployment")
	if err != nil {
		return fmt.Errorf("couldn't fetch index of deployments table: %v", err)
	}

	for {
		raw := iter.Next()
		if raw == nil {
			break
		}

		d := raw.(*structs.Deployment)

		// We are only looking for active deployments where the job no longer
		// exists
		if !d.Active() {
			continue
		}

		// Find the job
		job, err := store.JobByID(nil, d.Namespace, d.JobID)
		if err != nil {
			return fmt.Errorf("failed to lookup job %s from deployment %q: %v", d.JobID, d.ID, err)
		}

		// Job exists.
		if job != nil {
			continue
		}

		// Update the deployment to be terminal
		failed := d.Copy()
		failed.Status = structs.DeploymentStatusCancelled
		failed.StatusDescription = structs.DeploymentStatusDescriptionStoppedJob
		if err := store.UpsertDeployment(dindex, failed); err != nil {
			return fmt.Errorf("failed to mark leaked deployment %q as failed: %v", failed.ID, err)
		}
	}

	return nil
}

// reconcileQueuedAllocations re-calculates the queued allocations for every job that we
// created a Job Summary during the snap shot restore
func (n *nomadFSM) reconcileQueuedAllocations(index uint64) error {
	// Get all the jobs
	ws := memdb.NewWatchSet()
	iter, err := n.state.Jobs(ws)
	if err != nil {
		return err
	}

	snap, err := n.state.Snapshot()
	if err != nil {
		return fmt.Errorf("unable to create snapshot: %v", err)
	}

	// Invoking the scheduler for every job so that we can populate the number
	// of queued allocations for every job
	for {
		rawJob := iter.Next()
		if rawJob == nil {
			break
		}
		job := rawJob.(*structs.Job)

		// Nothing to do for queued allocations if the job is a parent periodic/parameterized job
		if job.IsParameterized() || job.IsPeriodic() {
			continue
		}
		planner := &scheduler.Harness{
			State: &snap.StateStore,
		}
		// Create an eval and mark it as requiring annotations and insert that as well
		eval := &structs.Evaluation{
			ID:             uuid.Generate(),
			Namespace:      job.Namespace,
			Priority:       job.Priority,
			Type:           job.Type,
			TriggeredBy:    structs.EvalTriggerJobRegister,
			JobID:          job.ID,
			JobModifyIndex: job.JobModifyIndex + 1,
			Status:         structs.EvalStatusPending,
			AnnotatePlan:   true,
		}
		// Ignore eval event creation during snapshot restore
		snap.UpsertEvals(structs.IgnoreUnknownTypeFlag, 100, []*structs.Evaluation{eval})
		// Create the scheduler and run it
		sched, err := scheduler.NewScheduler(eval.Type, n.logger, nil, snap, planner)
		if err != nil {
			return err
		}

		if err := sched.Process(eval); err != nil {
			return err
		}

		// Get the job summary from the fsm state store
		originalSummary, err := n.state.JobSummaryByID(ws, job.Namespace, job.ID)
		if err != nil {
			return err
		}
		summary := originalSummary.Copy()

		// Add the allocations scheduler has made to queued since these
		// allocations are never getting placed until the scheduler is invoked
		// with a real planner
		if l := len(planner.Plans); l != 1 {
			return fmt.Errorf("unexpected number of plans during restore %d. Please file an issue including the logs", l)
		}
		for _, allocations := range planner.Plans[0].NodeAllocation {
			for _, allocation := range allocations {
				tgSummary, ok := summary.Summary[allocation.TaskGroup]
				if !ok {
					return fmt.Errorf("task group %q not found while updating queued count", allocation.TaskGroup)
				}
				tgSummary.Queued += 1
				summary.Summary[allocation.TaskGroup] = tgSummary
			}
		}

		// Add the queued allocations attached to the evaluation to the queued
		// counter of the job summary
		if l := len(planner.Evals); l != 1 {
			return fmt.Errorf("unexpected number of evals during restore %d. Please file an issue including the logs", l)
		}
		for tg, queued := range planner.Evals[0].QueuedAllocations {
			tgSummary, ok := summary.Summary[tg]
			if !ok {
				return fmt.Errorf("task group %q not found while updating queued count", tg)
			}

			// We add instead of setting here because we want to take into
			// consideration what the scheduler with a mock planner thinks it
			// placed. Those should be counted as queued as well
			tgSummary.Queued += queued
			summary.Summary[tg] = tgSummary
		}

		if !reflect.DeepEqual(summary, originalSummary) {
			summary.ModifyIndex = index
			if err := n.state.UpsertJobSummary(index, summary); err != nil {
				return err
			}
		}
	}
	return nil
}

func (n *nomadFSM) applyUpsertScalingEvent(buf []byte, index uint64) interface{} {
	defer metrics.MeasureSince([]string{"nomad", "fsm", "upsert_scaling_event"}, time.Now())
	var req structs.ScalingEventRequest
	if err := structs.Decode(buf, &req); err != nil {
		panic(fmt.Errorf("failed to decode request: %v", err))
	}

	if err := n.state.UpsertScalingEvent(index, &req); err != nil {
		n.logger.Error("UpsertScalingEvent failed", "error", err)
		return err
	}

	return nil
}

func (n *nomadFSM) applyUpsertServiceRegistrations(msgType structs.MessageType, buf []byte, index uint64) interface{} {
	defer metrics.MeasureSince([]string{"nomad", "fsm", "apply_service_registration_upsert"}, time.Now())
	var req structs.ServiceRegistrationUpsertRequest
	if err := structs.Decode(buf, &req); err != nil {
		panic(fmt.Errorf("failed to decode request: %v", err))
	}

	if err := n.state.UpsertServiceRegistrations(msgType, index, req.Services); err != nil {
		n.logger.Error("UpsertServiceRegistrations failed", "error", err)
		return err
	}

	return nil
}

func (n *nomadFSM) applyDeleteServiceRegistrationByID(msgType structs.MessageType, buf []byte, index uint64) interface{} {
	defer metrics.MeasureSince([]string{"nomad", "fsm", "apply_service_registration_delete_id"}, time.Now())
	var req structs.ServiceRegistrationDeleteByIDRequest
	if err := structs.Decode(buf, &req); err != nil {
		panic(fmt.Errorf("failed to decode request: %v", err))
	}

	if err := n.state.DeleteServiceRegistrationByID(msgType, index, req.RequestNamespace(), req.ID); err != nil {
		n.logger.Error("DeleteServiceRegistrationByID failed", "error", err)
		return err
	}

	return nil
}

func (n *nomadFSM) applyDeleteServiceRegistrationByNodeID(msgType structs.MessageType, buf []byte, index uint64) interface{} {
	defer metrics.MeasureSince([]string{"nomad", "fsm", "apply_service_registration_delete_node_id"}, time.Now())
	var req structs.ServiceRegistrationDeleteByNodeIDRequest
	if err := structs.Decode(buf, &req); err != nil {
		panic(fmt.Errorf("failed to decode request: %v", err))
	}

	if err := n.state.DeleteServiceRegistrationByNodeID(msgType, index, req.NodeID); err != nil {
		n.logger.Error("DeleteServiceRegistrationByNodeID failed", "error", err)
		return err
	}

	return nil
}

type FSMFilter struct {
	evaluator *bexpr.Evaluator
}

func NewFSMFilter(expr string) (*FSMFilter, error) {
	if expr == "" {
		return nil, nil
	}
	evaluator, err := bexpr.CreateEvaluator(expr)
	if err != nil {
		return nil, err
	}
	return &FSMFilter{evaluator: evaluator}, nil
}

func (f *FSMFilter) Include(item interface{}) bool {
	if f == nil {
		return true
	}
	ok, err := f.evaluator.Evaluate(item)
	if !ok || err != nil {
		return false
	}
	return true
}

func (n *nomadFSM) applySecureVariableUpsert(msgType structs.MessageType, buf []byte, index uint64) interface{} {
	defer metrics.MeasureSince([]string{"nomad", "fsm", "apply_secure_variable_upsert"}, time.Now())
	var req structs.SecureVariablesEncryptedUpsertRequest
	if err := structs.Decode(buf, &req); err != nil {
		panic(fmt.Errorf("failed to decode request: %v", err))
	}

	if err := n.state.UpsertSecureVariables(msgType, index, req.Data); err != nil {
		n.logger.Error("UpsertSecureVariables failed", "error", err)
		return err
	}

	return nil
}

func (n *nomadFSM) applySecureVariableDelete(msgType structs.MessageType, buf []byte, index uint64) interface{} {
	defer metrics.MeasureSince([]string{"nomad", "fsm", "apply_secure_variable_delete"}, time.Now())
	var req structs.SecureVariablesDeleteRequest
	if err := structs.Decode(buf, &req); err != nil {
		panic(fmt.Errorf("failed to decode request: %v", err))
	}

	if err := n.state.DeleteSecureVariables(msgType, index, req.Namespace, []string{req.Path}); err != nil {
		n.logger.Error("DeleteSecureVariables failed", "error", err)
		return err
	}

	return nil
}

func (n *nomadFSM) applyRootKeyMetaUpsert(msgType structs.MessageType, buf []byte, index uint64) interface{} {
	defer metrics.MeasureSince([]string{"nomad", "fsm", "apply_root_key_meta_upsert"}, time.Now())

	var req structs.KeyringUpdateRootKeyMetaRequest
	if err := structs.Decode(buf, &req); err != nil {
		panic(fmt.Errorf("failed to decode request: %v", err))
	}

	if err := n.state.UpsertRootKeyMeta(index, req.RootKeyMeta, req.Rekey); err != nil {
		n.logger.Error("UpsertRootKeyMeta failed", "error", err)
		return err
	}

	return nil
}

func (n *nomadFSM) applyRootKeyMetaDelete(msgType structs.MessageType, buf []byte, index uint64) interface{} {
	defer metrics.MeasureSince([]string{"nomad", "fsm", "apply_root_key_meta_delete"}, time.Now())

	var req structs.KeyringDeleteRootKeyRequest
	if err := structs.Decode(buf, &req); err != nil {
		panic(fmt.Errorf("failed to decode request: %v", err))
	}

	if err := n.state.DeleteRootKeyMeta(index, req.KeyID); err != nil {
		n.logger.Error("DeleteRootKeyMeta failed", "error", err)
		return err
	}

	return nil
}

func (s *nomadSnapshot) Persist(sink raft.SnapshotSink) error {
	defer metrics.MeasureSince([]string{"nomad", "fsm", "persist"}, time.Now())
	// Register the nodes
	encoder := codec.NewEncoder(sink, structs.MsgpackHandle)

	// Write the header
	header := snapshotHeader{}
	if err := encoder.Encode(&header); err != nil {
		sink.Cancel()
		return err
	}

	// Write the time table
	sink.Write([]byte{byte(TimeTableSnapshot)})
	if err := s.timetable.Serialize(encoder); err != nil {
		sink.Cancel()
		return err
	}

	// Write all the data out
	if err := s.persistIndexes(sink, encoder); err != nil {
		sink.Cancel()
		return err
	}
	if err := s.persistNodes(sink, encoder); err != nil {
		sink.Cancel()
		return err
	}
	if err := s.persistJobs(sink, encoder); err != nil {
		sink.Cancel()
		return err
	}
	if err := s.persistEvals(sink, encoder); err != nil {
		sink.Cancel()
		return err
	}
	if err := s.persistAllocs(sink, encoder); err != nil {
		sink.Cancel()
		return err
	}
	if err := s.persistPeriodicLaunches(sink, encoder); err != nil {
		sink.Cancel()
		return err
	}
	if err := s.persistJobSummaries(sink, encoder); err != nil {
		sink.Cancel()
		return err
	}
	if err := s.persistVaultAccessors(sink, encoder); err != nil {
		sink.Cancel()
		return err
	}
	if err := s.persistSITokenAccessors(sink, encoder); err != nil {
		sink.Cancel()
		return err
	}
	if err := s.persistJobVersions(sink, encoder); err != nil {
		sink.Cancel()
		return err
	}
	if err := s.persistDeployments(sink, encoder); err != nil {
		sink.Cancel()
		return err
	}
	if err := s.persistScalingPolicies(sink, encoder); err != nil {
		sink.Cancel()
		return err
	}
	if err := s.persistScalingEvents(sink, encoder); err != nil {
		sink.Cancel()
		return err
	}
	if err := s.persistCSIPlugins(sink, encoder); err != nil {
		sink.Cancel()
		return err
	}
	if err := s.persistCSIVolumes(sink, encoder); err != nil {
		sink.Cancel()
		return err
	}
	if err := s.persistACLPolicies(sink, encoder); err != nil {
		sink.Cancel()
		return err
	}
	if err := s.persistACLTokens(sink, encoder); err != nil {
		sink.Cancel()
		return err
	}
	if err := s.persistNamespaces(sink, encoder); err != nil {
		sink.Cancel()
		return err
	}
	if err := s.persistEnterpriseTables(sink, encoder); err != nil {
		sink.Cancel()
		return err
	}
	if err := s.persistSchedulerConfig(sink, encoder); err != nil {
		sink.Cancel()
		return err
	}
	if err := s.persistClusterMetadata(sink, encoder); err != nil {
		sink.Cancel()
		return err
	}
	if err := s.persistServiceRegistrations(sink, encoder); err != nil {
		sink.Cancel()
		return err
	}
	if err := s.persistSecureVariables(sink, encoder); err != nil {
		sink.Cancel()
		return err
	}
	if err := s.persistSecureVariablesQuotas(sink, encoder); err != nil {
		sink.Cancel()
		return err
	}
	if err := s.persistRootKeyMeta(sink, encoder); err != nil {
		sink.Cancel()
		return err
	}
	return nil
}

func (s *nomadSnapshot) persistIndexes(sink raft.SnapshotSink,
	encoder *codec.Encoder) error {
	// Get all the indexes
	iter, err := s.snap.Indexes()
	if err != nil {
		return err
	}

	for {
		// Get the next item
		raw := iter.Next()
		if raw == nil {
			break
		}

		// Prepare the request struct
		idx := raw.(*state.IndexEntry)

		// Write out a node registration
		sink.Write([]byte{byte(IndexSnapshot)})
		if err := encoder.Encode(idx); err != nil {
			return err
		}
	}
	return nil
}

func (s *nomadSnapshot) persistNodes(sink raft.SnapshotSink,
	encoder *codec.Encoder) error {
	// Get all the nodes
	ws := memdb.NewWatchSet()
	nodes, err := s.snap.Nodes(ws)
	if err != nil {
		return err
	}

	for {
		// Get the next item
		raw := nodes.Next()
		if raw == nil {
			break
		}

		// Prepare the request struct
		node := raw.(*structs.Node)

		// Write out a node registration
		sink.Write([]byte{byte(NodeSnapshot)})
		if err := encoder.Encode(node); err != nil {
			return err
		}
	}
	return nil
}

func (s *nomadSnapshot) persistJobs(sink raft.SnapshotSink,
	encoder *codec.Encoder) error {
	// Get all the jobs
	ws := memdb.NewWatchSet()
	jobs, err := s.snap.Jobs(ws)
	if err != nil {
		return err
	}

	for {
		// Get the next item
		raw := jobs.Next()
		if raw == nil {
			break
		}

		// Prepare the request struct
		job := raw.(*structs.Job)

		// Write out a job registration
		sink.Write([]byte{byte(JobSnapshot)})
		if err := encoder.Encode(job); err != nil {
			return err
		}
	}
	return nil
}

func (s *nomadSnapshot) persistEvals(sink raft.SnapshotSink,
	encoder *codec.Encoder) error {
	// Get all the evaluations
	ws := memdb.NewWatchSet()
	evals, err := s.snap.Evals(ws, false)
	if err != nil {
		return err
	}

	for {
		// Get the next item
		raw := evals.Next()
		if raw == nil {
			break
		}

		// Prepare the request struct
		eval := raw.(*structs.Evaluation)

		// Write out the evaluation
		sink.Write([]byte{byte(EvalSnapshot)})
		if err := encoder.Encode(eval); err != nil {
			return err
		}
	}
	return nil
}

func (s *nomadSnapshot) persistAllocs(sink raft.SnapshotSink,
	encoder *codec.Encoder) error {
	// Get all the allocations
	ws := memdb.NewWatchSet()
	allocs, err := s.snap.Allocs(ws, state.SortDefault)
	if err != nil {
		return err
	}

	for {
		// Get the next item
		raw := allocs.Next()
		if raw == nil {
			break
		}

		// Prepare the request struct
		alloc := raw.(*structs.Allocation)

		// Write out the evaluation
		sink.Write([]byte{byte(AllocSnapshot)})
		if err := encoder.Encode(alloc); err != nil {
			return err
		}
	}
	return nil
}

func (s *nomadSnapshot) persistPeriodicLaunches(sink raft.SnapshotSink,
	encoder *codec.Encoder) error {
	// Get all the jobs
	ws := memdb.NewWatchSet()
	launches, err := s.snap.PeriodicLaunches(ws)
	if err != nil {
		return err
	}

	for {
		// Get the next item
		raw := launches.Next()
		if raw == nil {
			break
		}

		// Prepare the request struct
		launch := raw.(*structs.PeriodicLaunch)

		// Write out a job registration
		sink.Write([]byte{byte(PeriodicLaunchSnapshot)})
		if err := encoder.Encode(launch); err != nil {
			return err
		}
	}
	return nil
}

func (s *nomadSnapshot) persistJobSummaries(sink raft.SnapshotSink,
	encoder *codec.Encoder) error {

	ws := memdb.NewWatchSet()
	summaries, err := s.snap.JobSummaries(ws)
	if err != nil {
		return err
	}

	for {
		raw := summaries.Next()
		if raw == nil {
			break
		}

		jobSummary := raw.(*structs.JobSummary)

		sink.Write([]byte{byte(JobSummarySnapshot)})
		if err := encoder.Encode(jobSummary); err != nil {
			return err
		}
	}
	return nil
}

func (s *nomadSnapshot) persistVaultAccessors(sink raft.SnapshotSink,
	encoder *codec.Encoder) error {

	ws := memdb.NewWatchSet()
	accessors, err := s.snap.VaultAccessors(ws)
	if err != nil {
		return err
	}

	for {
		raw := accessors.Next()
		if raw == nil {
			break
		}

		accessor := raw.(*structs.VaultAccessor)

		sink.Write([]byte{byte(VaultAccessorSnapshot)})
		if err := encoder.Encode(accessor); err != nil {
			return err
		}
	}
	return nil
}

func (s *nomadSnapshot) persistSITokenAccessors(sink raft.SnapshotSink, encoder *codec.Encoder) error {
	ws := memdb.NewWatchSet()
	accessors, err := s.snap.SITokenAccessors(ws)
	if err != nil {
		return err
	}

	for raw := accessors.Next(); raw != nil; raw = accessors.Next() {
		accessor := raw.(*structs.SITokenAccessor)
		sink.Write([]byte{byte(ServiceIdentityTokenAccessorSnapshot)})
		if err := encoder.Encode(accessor); err != nil {
			return err
		}
	}
	return nil
}

func (s *nomadSnapshot) persistJobVersions(sink raft.SnapshotSink,
	encoder *codec.Encoder) error {
	// Get all the jobs
	ws := memdb.NewWatchSet()
	versions, err := s.snap.JobVersions(ws)
	if err != nil {
		return err
	}

	for {
		// Get the next item
		raw := versions.Next()
		if raw == nil {
			break
		}

		// Prepare the request struct
		job := raw.(*structs.Job)

		// Write out a job registration
		sink.Write([]byte{byte(JobVersionSnapshot)})
		if err := encoder.Encode(job); err != nil {
			return err
		}
	}
	return nil
}

func (s *nomadSnapshot) persistDeployments(sink raft.SnapshotSink,
	encoder *codec.Encoder) error {
	// Get all the jobs
	ws := memdb.NewWatchSet()
	deployments, err := s.snap.Deployments(ws, state.SortDefault)
	if err != nil {
		return err
	}

	for {
		// Get the next item
		raw := deployments.Next()
		if raw == nil {
			break
		}

		// Prepare the request struct
		deployment := raw.(*structs.Deployment)

		// Write out a job registration
		sink.Write([]byte{byte(DeploymentSnapshot)})
		if err := encoder.Encode(deployment); err != nil {
			return err
		}
	}
	return nil
}

func (s *nomadSnapshot) persistACLPolicies(sink raft.SnapshotSink,
	encoder *codec.Encoder) error {
	// Get all the policies
	ws := memdb.NewWatchSet()
	policies, err := s.snap.ACLPolicies(ws)
	if err != nil {
		return err
	}

	for {
		// Get the next item
		raw := policies.Next()
		if raw == nil {
			break
		}

		// Prepare the request struct
		policy := raw.(*structs.ACLPolicy)

		// Write out a policy registration
		sink.Write([]byte{byte(ACLPolicySnapshot)})
		if err := encoder.Encode(policy); err != nil {
			return err
		}
	}
	return nil
}

func (s *nomadSnapshot) persistACLTokens(sink raft.SnapshotSink,
	encoder *codec.Encoder) error {
	// Get all the policies
	ws := memdb.NewWatchSet()
	tokens, err := s.snap.ACLTokens(ws, state.SortDefault)
	if err != nil {
		return err
	}

	for {
		// Get the next item
		raw := tokens.Next()
		if raw == nil {
			break
		}

		// Prepare the request struct
		token := raw.(*structs.ACLToken)

		// Write out a token registration
		sink.Write([]byte{byte(ACLTokenSnapshot)})
		if err := encoder.Encode(token); err != nil {
			return err
		}
	}
	return nil
}

// persistNamespaces persists all the namespaces.
func (s *nomadSnapshot) persistNamespaces(sink raft.SnapshotSink, encoder *codec.Encoder) error {
	// Get all the jobs
	ws := memdb.NewWatchSet()
	namespaces, err := s.snap.Namespaces(ws)
	if err != nil {
		return err
	}

	for {
		// Get the next item
		raw := namespaces.Next()
		if raw == nil {
			break
		}

		// Prepare the request struct
		namespace := raw.(*structs.Namespace)

		// Write out a namespace registration
		sink.Write([]byte{byte(NamespaceSnapshot)})
		if err := encoder.Encode(namespace); err != nil {
			return err
		}
	}
	return nil
}

func (s *nomadSnapshot) persistSchedulerConfig(sink raft.SnapshotSink,
	encoder *codec.Encoder) error {
	// Get scheduler config
	_, schedConfig, err := s.snap.SchedulerConfig()
	if err != nil {
		return err
	}
	if schedConfig == nil {
		return nil
	}
	// Write out scheduler config
	sink.Write([]byte{byte(SchedulerConfigSnapshot)})
	if err := encoder.Encode(schedConfig); err != nil {
		return err
	}
	return nil
}

func (s *nomadSnapshot) persistClusterMetadata(sink raft.SnapshotSink,
	encoder *codec.Encoder) error {

	// Get the cluster metadata
	ws := memdb.NewWatchSet()
	clusterMetadata, err := s.snap.ClusterMetadata(ws)
	if err != nil {
		return err
	}
	if clusterMetadata == nil {
		return nil
	}

	// Write out the cluster metadata
	sink.Write([]byte{byte(ClusterMetadataSnapshot)})
	if err := encoder.Encode(clusterMetadata); err != nil {
		return err
	}

	return nil
}

func (s *nomadSnapshot) persistScalingPolicies(sink raft.SnapshotSink,
	encoder *codec.Encoder) error {

	// Get all the scaling policies
	ws := memdb.NewWatchSet()
	scalingPolicies, err := s.snap.ScalingPolicies(ws)
	if err != nil {
		return err
	}

	for {
		// Get the next item
		raw := scalingPolicies.Next()
		if raw == nil {
			break
		}

		// Prepare the request struct
		scalingPolicy := raw.(*structs.ScalingPolicy)

		// Write out a scaling policy snapshot
		sink.Write([]byte{byte(ScalingPolicySnapshot)})
		if err := encoder.Encode(scalingPolicy); err != nil {
			return err
		}
	}
	return nil
}

func (s *nomadSnapshot) persistScalingEvents(sink raft.SnapshotSink, encoder *codec.Encoder) error {
	// Get all the scaling events
	ws := memdb.NewWatchSet()
	iter, err := s.snap.ScalingEvents(ws)
	if err != nil {
		return err
	}

	for {
		// Get the next item
		raw := iter.Next()
		if raw == nil {
			break
		}

		// Prepare the request struct
		events := raw.(*structs.JobScalingEvents)

		// Write out a scaling events snapshot
		sink.Write([]byte{byte(ScalingEventsSnapshot)})
		if err := encoder.Encode(events); err != nil {
			return err
		}
	}
	return nil
}

func (s *nomadSnapshot) persistCSIPlugins(sink raft.SnapshotSink,
	encoder *codec.Encoder) error {

	// Get all the CSI plugins
	ws := memdb.NewWatchSet()
	plugins, err := s.snap.CSIPlugins(ws)
	if err != nil {
		return err
	}

	for {
		// Get the next item
		raw := plugins.Next()
		if raw == nil {
			break
		}

		// Prepare the request struct
		plugin := raw.(*structs.CSIPlugin)

		// Write out a plugin snapshot
		sink.Write([]byte{byte(CSIPluginSnapshot)})
		if err := encoder.Encode(plugin); err != nil {
			return err
		}
	}
	return nil
}

func (s *nomadSnapshot) persistCSIVolumes(sink raft.SnapshotSink,
	encoder *codec.Encoder) error {

	// Get all the CSI volumes
	ws := memdb.NewWatchSet()
	volumes, err := s.snap.CSIVolumes(ws)
	if err != nil {
		return err
	}

	for {
		// Get the next item
		raw := volumes.Next()
		if raw == nil {
			break
		}

		// Prepare the request struct
		volume := raw.(*structs.CSIVolume)

		// Write out a volume snapshot
		sink.Write([]byte{byte(CSIVolumeSnapshot)})
		if err := encoder.Encode(volume); err != nil {
			return err
		}
	}
	return nil
}

func (s *nomadSnapshot) persistServiceRegistrations(sink raft.SnapshotSink,
	encoder *codec.Encoder) error {

	// Get all the service registrations.
	ws := memdb.NewWatchSet()
	serviceRegs, err := s.snap.GetServiceRegistrations(ws)
	if err != nil {
		return err
	}

	for {
		// Get the next item.
		for raw := serviceRegs.Next(); raw != nil; raw = serviceRegs.Next() {

			// Prepare the request struct.
			reg := raw.(*structs.ServiceRegistration)

			// Write out a service registration snapshot.
			sink.Write([]byte{byte(ServiceRegistrationSnapshot)})
			if err := encoder.Encode(reg); err != nil {
				return err
			}
		}
		return nil
	}
}

func (s *nomadSnapshot) persistSecureVariables(sink raft.SnapshotSink,
	encoder *codec.Encoder) error {

	ws := memdb.NewWatchSet()
	variables, err := s.snap.SecureVariables(ws)
	if err != nil {
		return err
	}

	for {
		raw := variables.Next()
		if raw == nil {
			break
		}
		variable := raw.(*structs.SecureVariableEncrypted)
		sink.Write([]byte{byte(SecureVariablesSnapshot)})
		if err := encoder.Encode(variable); err != nil {
			return err
		}
	}
	return nil
}

func (s *nomadSnapshot) persistSecureVariablesQuotas(sink raft.SnapshotSink,
	encoder *codec.Encoder) error {

	ws := memdb.NewWatchSet()
	quotas, err := s.snap.SecureVariablesQuotas(ws)
	if err != nil {
		return err
	}

	for {
		raw := quotas.Next()
		if raw == nil {
			break
		}
		dirEntry := raw.(*structs.SecureVariablesQuota)
		sink.Write([]byte{byte(SecureVariablesQuotaSnapshot)})
		if err := encoder.Encode(dirEntry); err != nil {
			return err
		}
	}
	return nil
}

func (s *nomadSnapshot) persistRootKeyMeta(sink raft.SnapshotSink,
	encoder *codec.Encoder) error {

	ws := memdb.NewWatchSet()
	keys, err := s.snap.RootKeyMetas(ws)
	if err != nil {
		return err
	}

	for {
		raw := keys.Next()
		if raw == nil {
			break
		}
		key := raw.(*structs.RootKeyMeta)
		sink.Write([]byte{byte(RootKeyMetaSnapshot)})
		if err := encoder.Encode(key); err != nil {
			return err
		}
	}
	return nil
}

// Release is a no-op, as we just need to GC the pointer
// to the state store snapshot. There is nothing to explicitly
// cleanup.
func (s *nomadSnapshot) Release() {}<|MERGE_RESOLUTION|>--- conflicted
+++ resolved
@@ -55,12 +55,9 @@
 	ScalingEventsSnapshot                SnapshotType = 19
 	EventSinkSnapshot                    SnapshotType = 20
 	ServiceRegistrationSnapshot          SnapshotType = 21
-<<<<<<< HEAD
-=======
 	SecureVariablesSnapshot              SnapshotType = 22
 	SecureVariablesQuotaSnapshot         SnapshotType = 23
 	RootKeyMetaSnapshot                  SnapshotType = 24
->>>>>>> 49a0bc7d
 
 	// Namespace appliers were moved from enterprise and therefore start at 64
 	NamespaceSnapshot SnapshotType = 64
