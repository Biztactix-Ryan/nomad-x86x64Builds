--- conflicted
+++ resolved
@@ -11,11 +11,7 @@
 	GitDescribe string
 
 	// The main version number that is being run at the moment.
-<<<<<<< HEAD
-	Version = "0.10.8"
-=======
 	Version = "0.10.9"
->>>>>>> a8df70a0
 
 	// A pre-release marker for the version. If this is "" (empty string)
 	// then it means that it is a final release. Otherwise, this is a pre-release
