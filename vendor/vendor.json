{
	"comment": "",
	"ignore": "test appengine",
	"package": [
		{
			"path": "context",
			"revision": ""
		},
		{
			"checksumSHA1": "23FJUX+AInYeEM2hoUMvYZtXZd4=",
			"path": "github.com/Azure/go-ansiterm",
			"revision": "fa152c58bc15761d0200cb75fe958b89a9d4888e",
			"revisionTime": "2016-06-22T17:32:16Z"
		},
		{
			"checksumSHA1": "jBimnggjIiFUjaImNoJhSVLtdzw=",
			"path": "github.com/Azure/go-ansiterm/winterm",
			"revision": "fa152c58bc15761d0200cb75fe958b89a9d4888e",
			"revisionTime": "2016-06-22T17:32:16Z"
		},
		{
			"checksumSHA1": "CMcHvqld6XBCDYA+9jCy6gT1O0Q=",
			"path": "github.com/DataDog/datadog-go/statsd",
			"revision": "909c02b65dd8a52e8fa6072db9752a112227cf21",
			"revisionTime": "2016-08-22T16:14:30Z"
		},
		{
			"checksumSHA1": "AzjRkOQtVBTwIw4RJLTygFhJs3s=",
			"path": "github.com/Microsoft/go-winio",
			"revision": "f533f7a102197536779ea3a8cb881d639e21ec5a",
			"revisionTime": "2017-05-24T00:36:31Z"
		},
		{
			"checksumSHA1": "XeG94RjA9o/0wo9Fuw6NSRGYnjk=",
			"path": "github.com/NYTimes/gziphandler",
			"revision": "63027b26b87e2ae2ce3810393d4b81021cfd3a35",
			"revisionTime": "2016-04-19T20:25:41Z"
		},
		{
			"checksumSHA1": "Aqy8/FoAIidY/DeQ5oTYSZ4YFVc=",
			"path": "github.com/Nvveen/Gotty",
			"revision": "cd527374f1e5bff4938207604a14f2e38a9cf512",
			"revisionTime": "2012-06-04T00:48:16Z"
		},
		{
			"checksumSHA1": "OTN4c1F0p+mEG2CpkU1Kuavupf0=",
			"path": "github.com/RackSec/srslog",
			"revision": "259aed10dfa74ea2961eddd1d9847619f6e98837",
			"revisionTime": "2016-01-20T22:33:50Z"
		},
		{
			"comment": "v0.8.7-87-g4b6ea73",
			"path": "github.com/Sirupsen/logrus",
			"revision": "4b6ea7319e214d98c938f12692336f7ca9348d6b"
		},
		{
			"checksumSHA1": "qtjd74+bErubh+qyv3s+lWmn9wc=",
			"path": "github.com/StackExchange/wmi",
			"revision": "ea383cf3ba6ec950874b8486cd72356d007c768f",
			"revisionTime": "2017-04-10T19:29:09Z"
		},
		{
			"path": "github.com/armon/circbuf",
			"revision": "bbbad097214e2918d8543d5201d12bfd7bca254d"
		},
		{
			"path": "github.com/armon/go-metrics",
			"revision": "06b60999766278efd6d2b5d8418a58c3d5b99e87"
		},
		{
			"checksumSHA1": "OmqT9Y1mAHvlAKeJh0jBHC9SH78=",
			"path": "github.com/armon/go-metrics/circonus",
			"revision": "3df31a1ada83e310c2e24b267c8e8b68836547b4",
			"revisionTime": "2016-07-17T04:34:58Z"
		},
		{
			"checksumSHA1": "mAzNU3zeZGEwqjDT4ZkspFvx3TI=",
			"path": "github.com/armon/go-metrics/datadog",
			"revision": "3df31a1ada83e310c2e24b267c8e8b68836547b4",
			"revisionTime": "2016-07-17T04:34:58Z"
		},
		{
			"checksumSHA1": "gNO0JNpLzYOdInGeq7HqMZUzx9M=",
			"path": "github.com/armon/go-radix",
			"revision": "4239b77079c7b5d1243b7b4736304ce8ddb6f0f2",
			"revisionTime": "2016-01-15T23:47:25Z"
		},
		{
			"comment": "v1.0.6-2-g80dd495",
			"path": "github.com/aws/aws-sdk-go/aws",
			"revision": "80dd4951fdb3f711d31843b8d87871130ef2df67"
		},
		{
			"comment": "v1.0.6-2-g80dd495",
			"path": "github.com/aws/aws-sdk-go/aws/awserr",
			"revision": "80dd4951fdb3f711d31843b8d87871130ef2df67"
		},
		{
			"comment": "v1.0.6-2-g80dd495",
			"path": "github.com/aws/aws-sdk-go/aws/awsutil",
			"revision": "80dd4951fdb3f711d31843b8d87871130ef2df67"
		},
		{
			"comment": "v1.0.6-2-g80dd495",
			"path": "github.com/aws/aws-sdk-go/aws/client",
			"revision": "80dd4951fdb3f711d31843b8d87871130ef2df67"
		},
		{
			"comment": "v1.0.6-2-g80dd495",
			"path": "github.com/aws/aws-sdk-go/aws/client/metadata",
			"revision": "80dd4951fdb3f711d31843b8d87871130ef2df67"
		},
		{
			"comment": "v1.0.6-2-g80dd495",
			"path": "github.com/aws/aws-sdk-go/aws/corehandlers",
			"revision": "80dd4951fdb3f711d31843b8d87871130ef2df67"
		},
		{
			"comment": "v1.0.6-2-g80dd495",
			"path": "github.com/aws/aws-sdk-go/aws/credentials",
			"revision": "80dd4951fdb3f711d31843b8d87871130ef2df67"
		},
		{
			"comment": "v1.0.6-2-g80dd495",
			"path": "github.com/aws/aws-sdk-go/aws/credentials/ec2rolecreds",
			"revision": "80dd4951fdb3f711d31843b8d87871130ef2df67"
		},
		{
			"comment": "v1.0.6-2-g80dd495",
			"path": "github.com/aws/aws-sdk-go/aws/defaults",
			"revision": "80dd4951fdb3f711d31843b8d87871130ef2df67"
		},
		{
			"comment": "v1.0.6-2-g80dd495",
			"path": "github.com/aws/aws-sdk-go/aws/ec2metadata",
			"revision": "80dd4951fdb3f711d31843b8d87871130ef2df67"
		},
		{
			"comment": "v1.0.6-2-g80dd495",
			"path": "github.com/aws/aws-sdk-go/aws/request",
			"revision": "80dd4951fdb3f711d31843b8d87871130ef2df67"
		},
		{
			"comment": "v1.0.6-2-g80dd495",
			"path": "github.com/aws/aws-sdk-go/aws/session",
			"revision": "80dd4951fdb3f711d31843b8d87871130ef2df67"
		},
		{
			"comment": "v1.0.6-2-g80dd495",
			"path": "github.com/aws/aws-sdk-go/awstesting",
			"revision": "80dd4951fdb3f711d31843b8d87871130ef2df67"
		},
		{
			"comment": "v1.0.6-2-g80dd495",
			"path": "github.com/aws/aws-sdk-go/awstesting/unit",
			"revision": "80dd4951fdb3f711d31843b8d87871130ef2df67"
		},
		{
			"comment": "v1.0.6-2-g80dd495",
			"path": "github.com/aws/aws-sdk-go/private/endpoints",
			"revision": "80dd4951fdb3f711d31843b8d87871130ef2df67"
		},
		{
			"comment": "v1.0.6-2-g80dd495",
			"path": "github.com/aws/aws-sdk-go/private/protocol/query",
			"revision": "80dd4951fdb3f711d31843b8d87871130ef2df67"
		},
		{
			"comment": "v1.0.6-2-g80dd495",
			"path": "github.com/aws/aws-sdk-go/private/protocol/query/queryutil",
			"revision": "80dd4951fdb3f711d31843b8d87871130ef2df67"
		},
		{
			"comment": "v1.0.6-2-g80dd495",
			"path": "github.com/aws/aws-sdk-go/private/protocol/rest",
			"revision": "80dd4951fdb3f711d31843b8d87871130ef2df67"
		},
		{
			"comment": "v1.0.6-2-g80dd495",
			"path": "github.com/aws/aws-sdk-go/private/protocol/restxml",
			"revision": "80dd4951fdb3f711d31843b8d87871130ef2df67"
		},
		{
			"comment": "v1.0.6-2-g80dd495",
			"path": "github.com/aws/aws-sdk-go/private/protocol/xml/xmlutil",
			"revision": "80dd4951fdb3f711d31843b8d87871130ef2df67"
		},
		{
			"comment": "v1.0.6-2-g80dd495",
			"path": "github.com/aws/aws-sdk-go/private/signer/v4",
			"revision": "80dd4951fdb3f711d31843b8d87871130ef2df67"
		},
		{
			"comment": "v1.0.6-2-g80dd495",
			"path": "github.com/aws/aws-sdk-go/private/waiter",
			"revision": "80dd4951fdb3f711d31843b8d87871130ef2df67"
		},
		{
			"comment": "v1.0.6-2-g80dd495",
			"path": "github.com/aws/aws-sdk-go/service/s3",
			"revision": "80dd4951fdb3f711d31843b8d87871130ef2df67"
		},
		{
			"checksumSHA1": "nqw2Qn5xUklssHTubS5HDvEL9L4=",
			"path": "github.com/bgentry/go-netrc/netrc",
			"revision": "9fd32a8b3d3d3f9d43c341bfe098430e07609480",
			"revisionTime": "2014-04-22T17:41:19Z"
		},
		{
			"path": "github.com/bgentry/speakeasy",
			"revision": "36e9cfdd690967f4f690c6edcc9ffacd006014a0"
		},
		{
			"path": "github.com/bgentry/speakeasy/example",
			"revision": "36e9cfdd690967f4f690c6edcc9ffacd006014a0"
		},
		{
			"comment": "v1.2.0",
			"path": "github.com/boltdb/bolt",
			"revision": "c6ba97b89e0454fec9aa92e1d33a4e2c5fc1f631"
		},
		{
			"checksumSHA1": "InIrfOI7Ys1QqZpCgTB4yW1G32M=",
			"path": "github.com/burntsushi/toml",
			"revision": "99064174e013895bbd9b025c31100bd1d9b590ca",
			"revisionTime": "2016-07-17T15:07:09Z"
		},
		{
			"checksumSHA1": "vhCArnFcQRM84iZcfMXka+2OzrE=",
			"path": "github.com/circonus-labs/circonus-gometrics",
			"revision": "a2c28f079ec3d4fdc17ed577cca75bee88a2da25",
			"revisionTime": "2017-01-31T13:03:52Z"
		},
		{
			"checksumSHA1": "sInms3AjZrjG/WCRcmS/NSzLUT4=",
			"path": "github.com/circonus-labs/circonus-gometrics/api",
			"revision": "a2c28f079ec3d4fdc17ed577cca75bee88a2da25",
			"revisionTime": "2017-01-31T13:03:52Z"
		},
		{
			"checksumSHA1": "bQhz/fcyZPmuHSH2qwC4ZtATy5c=",
			"path": "github.com/circonus-labs/circonus-gometrics/api/config",
			"revision": "a2c28f079ec3d4fdc17ed577cca75bee88a2da25",
			"revisionTime": "2017-01-31T13:03:52Z"
		},
		{
			"checksumSHA1": "6hvd+YFb1eWFkc3pVcnOPPa2OVw=",
			"path": "github.com/circonus-labs/circonus-gometrics/checkmgr",
			"revision": "a2c28f079ec3d4fdc17ed577cca75bee88a2da25",
			"revisionTime": "2017-01-31T13:03:52Z"
		},
		{
			"checksumSHA1": "VbfeVqeOM+dTNxCmpvmYS0LwQn0=",
			"path": "github.com/circonus-labs/circonusllhist",
			"revision": "7d649b46cdc2cd2ed102d350688a75a4fd7778c6",
			"revisionTime": "2016-11-21T13:51:53Z"
		},
		{
			"checksumSHA1": "/5cvgU+J4l7EhMXTK76KaCAfOuU=",
			"path": "github.com/davecgh/go-spew/spew",
			"revision": "346938d642f2ec3594ed81d874461961cd0faa76",
			"revisionTime": "2016-10-29T20:57:26Z"
		},
		{
			"checksumSHA1": "Gj+xR1VgFKKmFXYOJMnAczC3Znk=",
			"path": "github.com/docker/distribution/digestset",
			"revision": "69c7f303d511a5777e79505b23340d37d532d7ac",
			"revisionTime": "2017-01-11T18:37:34Z"
		},
		{
			"checksumSHA1": "FqADPtHUqEtmfC7Zf+0pI++Kb6g=",
			"path": "github.com/docker/distribution/reference",
			"revision": "69c7f303d511a5777e79505b23340d37d532d7ac",
			"revisionTime": "2017-01-11T18:37:34Z"
		},
		{
			"checksumSHA1": "P7wYsFH6JBF5PeRSKyNnGAvFQtU=",
			"path": "github.com/docker/docker/api/types",
			"revision": "fe9ab0588606a5566d065bc68ae68f3926ddaa72",
			"revisionTime": "2017-02-28T18:28:19Z"
		},
		{
			"checksumSHA1": "jVJDbe0IcyjoKc2xbohwzQr+FF0=",
			"path": "github.com/docker/docker/api/types/blkiodev",
			"revision": "3dc87714d1bfcaf0620fabec3bfea89620b59337",
			"revisionTime": "2017-02-14T23:27:04Z"
		},
		{
			"checksumSHA1": "Vso/6NenP1G74lQjvyvzOdfIZ28=",
			"path": "github.com/docker/docker/api/types/container",
			"revision": "3dc87714d1bfcaf0620fabec3bfea89620b59337",
			"revisionTime": "2017-02-14T23:27:04Z"
		},
		{
			"checksumSHA1": "J2OKngfI3vgswudr9PZVUFcRRu0=",
			"path": "github.com/docker/docker/api/types/filters",
			"revision": "fe9ab0588606a5566d065bc68ae68f3926ddaa72",
			"revisionTime": "2017-02-28T18:28:19Z"
		},
		{
			"checksumSHA1": "OXsrx4ynzLV+6/6vUeyru0Fprx8=",
			"path": "github.com/docker/docker/api/types/mount",
			"revision": "3dc87714d1bfcaf0620fabec3bfea89620b59337",
			"revisionTime": "2017-02-14T23:27:04Z"
		},
		{
			"checksumSHA1": "dgDuXxG0tFyNEs+iDZ9IVZwix5g=",
			"path": "github.com/docker/docker/api/types/network",
			"revision": "fe9ab0588606a5566d065bc68ae68f3926ddaa72",
			"revisionTime": "2017-02-28T18:28:19Z"
		},
		{
			"checksumSHA1": "93qfc2M61FdF62qeGXZHWpVSK8k=",
			"path": "github.com/docker/docker/api/types/registry",
			"revision": "518945b6bd30dc535addf2aac9d5eeefbfc5e523",
			"revisionTime": "2017-01-10T19:35:11Z"
		},
		{
			"checksumSHA1": "VTxWyFud/RedrpllGdQonVtGM/A=",
			"path": "github.com/docker/docker/api/types/strslice",
			"revision": "3dc87714d1bfcaf0620fabec3bfea89620b59337",
			"revisionTime": "2017-02-14T23:27:04Z"
		},
		{
			"checksumSHA1": "TX5chfz1oyHM+M4K/rCeHZffi4k=",
			"path": "github.com/docker/docker/api/types/swarm",
			"revision": "3dc87714d1bfcaf0620fabec3bfea89620b59337",
			"revisionTime": "2017-02-14T23:27:04Z"
		},
		{
			"checksumSHA1": "uDPQ3nHsrvGQc9tg/J9OSC4N5dQ=",
			"path": "github.com/docker/docker/api/types/versions",
			"revision": "fe9ab0588606a5566d065bc68ae68f3926ddaa72",
			"revisionTime": "2017-02-28T18:28:19Z"
		},
		{
			"checksumSHA1": "l8Re54Tp3x8kYWPoD2jXBOWloSY=",
			"path": "github.com/docker/docker/cli/config/configfile",
			"revision": "518945b6bd30dc535addf2aac9d5eeefbfc5e523",
			"revisionTime": "2017-01-10T19:35:11Z"
		},
		{
			"checksumSHA1": "mswe275heIklTKj7mPTnVzAFoMk=",
			"path": "github.com/docker/docker/opts",
			"revision": "da39e9a4f920a15683dd0f23923c302d4db6eed5",
			"revisionTime": "2016-05-28T08:11:04Z"
		},
		{
			"checksumSHA1": "OShlvanyvyee8I0/kdmLuOEOF5w=",
			"path": "github.com/docker/docker/pkg/archive",
			"revision": "da39e9a4f920a15683dd0f23923c302d4db6eed5",
			"revisionTime": "2016-05-28T08:11:04Z"
		},
		{
			"checksumSHA1": "EONnM7E8xCzJCAbX1rhayK6knwM=",
			"path": "github.com/docker/docker/pkg/fileutils",
			"revision": "da39e9a4f920a15683dd0f23923c302d4db6eed5",
			"revisionTime": "2016-05-28T08:11:04Z"
		},
		{
			"checksumSHA1": "p6Ud4Yf1ywWy20YxXF1RU4yhTio=",
			"path": "github.com/docker/docker/pkg/homedir",
			"revision": "da39e9a4f920a15683dd0f23923c302d4db6eed5",
			"revisionTime": "2016-05-28T08:11:04Z"
		},
		{
			"checksumSHA1": "iP5slJJPRZUm0rfdII8OiATAACA=",
			"path": "github.com/docker/docker/pkg/idtools",
			"revision": "52debcd58ac91bf68503ce60561536911b74ff05",
			"revisionTime": "2016-05-20T15:17:10Z"
		},
		{
			"checksumSHA1": "iP5slJJPRZUm0rfdII8OiATAACA=",
			"path": "github.com/docker/docker/pkg/idtools",
			"revision": "02caa73df411debed164f520a6a1304778f8b88c",
			"revisionTime": "2016-05-28T10:48:36Z"
		},
		{
			"checksumSHA1": "tdhmIGUaoOMEDymMC23qTS7bt0g=",
			"path": "github.com/docker/docker/pkg/ioutils",
			"revision": "52debcd58ac91bf68503ce60561536911b74ff05",
			"revisionTime": "2016-05-20T15:17:10Z"
		},
		{
			"checksumSHA1": "tdhmIGUaoOMEDymMC23qTS7bt0g=",
			"path": "github.com/docker/docker/pkg/ioutils",
			"revision": "da39e9a4f920a15683dd0f23923c302d4db6eed5",
			"revisionTime": "2016-05-28T08:11:04Z"
		},
		{
			"checksumSHA1": "BlFSSK7zUjPzPuxkLmM/0wpvku8=",
			"path": "github.com/docker/docker/pkg/jsonlog",
			"revision": "3dc87714d1bfcaf0620fabec3bfea89620b59337",
			"revisionTime": "2017-02-14T23:27:04Z"
		},
		{
			"checksumSHA1": "IpcW+FAHu0DmbvbhqXuP42f4FCo=",
			"path": "github.com/docker/docker/pkg/jsonmessage",
			"revision": "3dc87714d1bfcaf0620fabec3bfea89620b59337",
			"revisionTime": "2017-02-14T23:27:04Z"
		},
		{
			"checksumSHA1": "ndnAFCfsGC3upNQ6jAEwzxcurww=",
			"path": "github.com/docker/docker/pkg/longpath",
			"revision": "da39e9a4f920a15683dd0f23923c302d4db6eed5",
			"revisionTime": "2016-05-28T08:11:04Z"
		},
		{
			"checksumSHA1": "rArZ5mYIe9I1L5PRQOJu8BwafFw=",
			"path": "github.com/docker/docker/pkg/pools",
			"revision": "da39e9a4f920a15683dd0f23923c302d4db6eed5",
			"revisionTime": "2016-05-28T08:11:04Z"
		},
		{
			"checksumSHA1": "rArZ5mYIe9I1L5PRQOJu8BwafFw=",
			"path": "github.com/docker/docker/pkg/pools",
			"revision": "52debcd58ac91bf68503ce60561536911b74ff05",
			"revisionTime": "2016-05-20T15:17:10Z"
		},
		{
			"checksumSHA1": "txf3EORYff4hO6PEvwBm2lyh1MU=",
			"path": "github.com/docker/docker/pkg/promise",
			"revision": "52debcd58ac91bf68503ce60561536911b74ff05",
			"revisionTime": "2016-05-20T15:17:10Z"
		},
		{
			"checksumSHA1": "txf3EORYff4hO6PEvwBm2lyh1MU=",
			"path": "github.com/docker/docker/pkg/promise",
			"revision": "da39e9a4f920a15683dd0f23923c302d4db6eed5",
			"revisionTime": "2016-05-28T08:11:04Z"
		},
		{
			"checksumSHA1": "lThih54jzz9A4zHKEFb9SIV3Ed0=",
			"path": "github.com/docker/docker/pkg/random",
			"revision": "518945b6bd30dc535addf2aac9d5eeefbfc5e523",
			"revisionTime": "2017-01-10T19:35:11Z"
		},
		{
			"checksumSHA1": "YDYbS5U2mDwfcOUJ6M09cP6Bubg=",
			"path": "github.com/docker/docker/pkg/stdcopy",
			"revision": "da39e9a4f920a15683dd0f23923c302d4db6eed5",
			"revisionTime": "2016-05-28T08:11:04Z"
		},
		{
			"checksumSHA1": "YGZBluVbky9i5i+BgM+RTc0NEtc=",
			"path": "github.com/docker/docker/pkg/stringid",
			"revision": "518945b6bd30dc535addf2aac9d5eeefbfc5e523",
			"revisionTime": "2017-01-10T19:35:11Z"
		},
		{
			"checksumSHA1": "NGqzajRG0Vri8ConQuHY3cCs1RA=",
			"path": "github.com/docker/docker/pkg/system",
			"revision": "fe9ab0588606a5566d065bc68ae68f3926ddaa72",
			"revisionTime": "2017-02-28T18:28:19Z"
		},
		{
			"checksumSHA1": "jtruj9m4YJtPaXqUZ5PXdgFQjRA=",
			"path": "github.com/docker/docker/pkg/system",
			"revision": "47cd4bf526723100bdbbd5a6bb983cdd668882e9",
			"revisionTime": "2017-03-13T17:42:22Z"
		},
		{
			"checksumSHA1": "Nfp/0W+HK8ZEgklbSWmjJGXTJew=",
			"path": "github.com/docker/docker/pkg/term",
			"revision": "3dc87714d1bfcaf0620fabec3bfea89620b59337",
			"revisionTime": "2017-02-14T23:27:04Z"
		},
		{
			"checksumSHA1": "EMjTiUTHNxqSsmdMB1V29hRvJbQ=",
			"path": "github.com/docker/docker/pkg/term/windows",
			"revision": "3dc87714d1bfcaf0620fabec3bfea89620b59337",
			"revisionTime": "2017-02-14T23:27:04Z"
		},
		{
			"checksumSHA1": "bASLGmo2Ae+10Pc2zVCpXbBcPag=",
			"path": "github.com/docker/docker/reference",
			"revision": "518945b6bd30dc535addf2aac9d5eeefbfc5e523",
			"revisionTime": "2017-01-10T19:35:11Z"
		},
		{
			"checksumSHA1": "AlBQLsNEpPJIe7OxsqN1P3BKi/M=",
			"path": "github.com/docker/docker/registry",
			"revision": "518945b6bd30dc535addf2aac9d5eeefbfc5e523",
			"revisionTime": "2017-01-10T19:35:11Z"
		},
		{
			"checksumSHA1": "JbiWTzH699Sqz25XmDlsARpMN9w=",
			"path": "github.com/docker/go-connections/nat",
			"revision": "7da10c8c50cad14494ec818dcdfb6506265c0086",
			"revisionTime": "2017-02-03T23:56:24Z"
		},
		{
			"comment": "v0.1.0-23-g5d2041e",
			"path": "github.com/docker/go-units",
			"revision": "5d2041e26a699eaca682e2ea41c8f891e1060444"
		},
		{
			"path": "github.com/dustin/go-humanize",
			"revision": "8929fe90cee4b2cb9deb468b51fb34eba64d1bf0"
		},
		{
			"checksumSHA1": "QBkOnLnM6zZ158NJSVLqoE4V6fI=",
			"path": "github.com/fatih/structs",
			"revision": "14f46232cd7bc732dc67313a9e4d3d210e082587",
			"revisionTime": "2016-07-19T20:45:16Z"
		},
		{
			"checksumSHA1": "/wGNBzRJdmss307xZyBfYaE0c7Q=",
			"path": "github.com/fsouza/go-dockerclient",
			"revision": "54fbd1ff920ca5fd5ec53068d513c14c3a25bba9",
			"revisionTime": "2017-02-21T19:53:20Z"
		},
		{
			"comment": "v1.8.5-2-g6ec4abd",
			"path": "github.com/go-ini/ini",
			"revision": "6ec4abd8f8d587536da56f730858f0e27aeb4126"
		},
		{
			"checksumSHA1": "IvHj/4iR2nYa/S3cB2GXoyDG/xQ=",
			"comment": "v1.2.0-4-g5005588",
			"path": "github.com/go-ole/go-ole",
			"revision": "085abb85892dc1949567b726dff00fa226c60c45",
			"revisionTime": "2017-07-12T17:44:59Z"
		},
		{
			"comment": "v1.2.0-4-g5005588",
			"path": "github.com/go-ole/go-ole/example/excel",
			"revision": "50055884d646dd9434f16bbb5c9801749b9bafe4"
		},
		{
			"comment": "v1.2.0-4-g5005588",
			"path": "github.com/go-ole/go-ole/example/excel2",
			"revision": "50055884d646dd9434f16bbb5c9801749b9bafe4"
		},
		{
			"comment": "v1.2.0-4-g5005588",
			"path": "github.com/go-ole/go-ole/example/ie",
			"revision": "50055884d646dd9434f16bbb5c9801749b9bafe4"
		},
		{
			"comment": "v1.2.0-4-g5005588",
			"path": "github.com/go-ole/go-ole/example/itunes",
			"revision": "50055884d646dd9434f16bbb5c9801749b9bafe4"
		},
		{
			"comment": "v1.2.0-4-g5005588",
			"path": "github.com/go-ole/go-ole/example/mediaplayer",
			"revision": "50055884d646dd9434f16bbb5c9801749b9bafe4"
		},
		{
			"comment": "v1.2.0-4-g5005588",
			"path": "github.com/go-ole/go-ole/example/msagent",
			"revision": "50055884d646dd9434f16bbb5c9801749b9bafe4"
		},
		{
			"comment": "v1.2.0-4-g5005588",
			"path": "github.com/go-ole/go-ole/example/msxml",
			"revision": "50055884d646dd9434f16bbb5c9801749b9bafe4"
		},
		{
			"comment": "v1.2.0-4-g5005588",
			"path": "github.com/go-ole/go-ole/example/outlook",
			"revision": "50055884d646dd9434f16bbb5c9801749b9bafe4"
		},
		{
			"comment": "v1.2.0-4-g5005588",
			"path": "github.com/go-ole/go-ole/example/winsock",
			"revision": "50055884d646dd9434f16bbb5c9801749b9bafe4"
		},
		{
			"comment": "v1.2.0-4-g5005588",
			"path": "github.com/go-ole/go-ole/oleutil",
			"revision": "50055884d646dd9434f16bbb5c9801749b9bafe4"
		},
		{
			"checksumSHA1": "dUAIotNrGq6Tvz/z6ktSxSHW7Rc=",
			"path": "github.com/golang/protobuf/proto",
			"revision": "0a4f71a498b7c4812f64969510bcb4eca251e33a",
			"revisionTime": "2017-07-12T04:22:13Z"
		},
		{
			"path": "github.com/golang/protobuf/proto/proto3_proto",
			"revision": "0dfe8f37844c14cb32c7247925270e0f7ba90973"
		},
		{
			"path": "github.com/golang/protobuf/proto/testdata",
			"revision": "0dfe8f37844c14cb32c7247925270e0f7ba90973"
		},
		{
			"checksumSHA1": "Z4RIWIXH05QItZqVbmbONO9mWig=",
			"path": "github.com/golang/protobuf/ptypes/any",
			"revision": "0a4f71a498b7c4812f64969510bcb4eca251e33a",
			"revisionTime": "2017-07-12T04:22:13Z"
		},
		{
			"checksumSHA1": "W+E/2xXcE1GmJ0Qb784ald0Fn6I=",
			"path": "github.com/golang/snappy",
			"revision": "d9eb7a3d35ec988b8585d4a0068e462c27d28380",
			"revisionTime": "2016-05-29T05:00:41Z"
		},
		{
			"checksumSHA1": "+suAHHPBmbdZf/HusugaL4/H+NE=",
			"path": "github.com/google/go-cmp/cmp",
			"revision": "d5735f74713c51f7450a43d0a98d41ce2c1db3cb",
			"revisionTime": "2017-09-01T21:42:48Z"
		},
		{
			"checksumSHA1": "VmBLfV9TChrjNu8Z96wZkYie1aI=",
			"path": "github.com/google/go-cmp/cmp/cmpopts",
			"revision": "d5735f74713c51f7450a43d0a98d41ce2c1db3cb",
			"revisionTime": "2017-09-01T21:42:48Z"
		},
		{
			"checksumSHA1": "eTwchtMX+RMJUvle2wt295P2h10=",
			"path": "github.com/google/go-cmp/cmp/internal/diff",
			"revision": "d5735f74713c51f7450a43d0a98d41ce2c1db3cb",
			"revisionTime": "2017-09-01T21:42:48Z"
		},
		{
			"checksumSHA1": "kYtvRhMjM0X4bvEjR3pqEHLw1qo=",
			"path": "github.com/google/go-cmp/cmp/internal/function",
			"revision": "d5735f74713c51f7450a43d0a98d41ce2c1db3cb",
			"revisionTime": "2017-09-01T21:42:48Z"
		},
		{
			"checksumSHA1": "f+mgZLvc4VITtMmBv0bmew4rL2Y=",
			"path": "github.com/google/go-cmp/cmp/internal/value",
			"revision": "d5735f74713c51f7450a43d0a98d41ce2c1db3cb",
			"revisionTime": "2017-09-01T21:42:48Z"
		},
		{
			"comment": "1.0.0",
			"path": "github.com/gorhill/cronexpr",
			"revision": "a557574d6c024ed6e36acc8b610f5f211c91568a"
		},
		{
			"comment": "1.0.0",
			"path": "github.com/gorhill/cronexpr/cronexpr",
			"revision": "a557574d6c024ed6e36acc8b610f5f211c91568a"
		},
		{
			"checksumSHA1": "Nu2j1GusM7ZH0uYrGzqr1K7yH7I=",
			"path": "github.com/hashicorp/consul-template/child",
			"revision": "a6369e8e105f2f5534671e2609dc19e20b55da96",
			"revisionTime": "2017-08-25T23:40:39Z"
		},
		{
			"checksumSHA1": "lemUzh6uQDMxuvTT/BREYdGcS0U=",
			"path": "github.com/hashicorp/consul-template/config",
			"revision": "a6369e8e105f2f5534671e2609dc19e20b55da96",
			"revisionTime": "2017-08-25T23:40:39Z"
		},
		{
			"checksumSHA1": "WVZ+pqn/HLLXjj+Tj5ZZvD7w6r0=",
			"path": "github.com/hashicorp/consul-template/dependency",
			"revision": "a6369e8e105f2f5534671e2609dc19e20b55da96",
			"revisionTime": "2017-08-25T23:40:39Z"
		},
		{
			"checksumSHA1": "ZuqKmrZAWgHbWGGt1e9RAMZ4wvs=",
			"path": "github.com/hashicorp/consul-template/manager",
			"revision": "a6369e8e105f2f5534671e2609dc19e20b55da96",
			"revisionTime": "2017-08-25T23:40:39Z"
		},
		{
			"checksumSHA1": "YSEUV/9/k85XciRKu0cngxdjZLE=",
			"path": "github.com/hashicorp/consul-template/signals",
			"revision": "a6369e8e105f2f5534671e2609dc19e20b55da96",
			"revisionTime": "2017-08-25T23:40:39Z"
		},
		{
			"checksumSHA1": "zSvJlNfZS3fCRlFaZ7r9Q+N17T8=",
			"path": "github.com/hashicorp/consul-template/template",
			"revision": "a6369e8e105f2f5534671e2609dc19e20b55da96",
			"revisionTime": "2017-08-25T23:40:39Z"
		},
		{
			"checksumSHA1": "b4+Y+02pY2Y5620F9ALzKg8Zmdw=",
			"path": "github.com/hashicorp/consul-template/watch",
			"revision": "a6369e8e105f2f5534671e2609dc19e20b55da96",
			"revisionTime": "2017-08-25T23:40:39Z"
		},
		{
			"checksumSHA1": "jfELEMRhiTcppZmRH+ZwtkVS5Uw=",
			"path": "github.com/hashicorp/consul/acl",
			"revision": "75ca2cace08e38de8af1731ee8614d0533d5a4d4",
			"revisionTime": "2017-08-10T00:46:41Z"
		},
		{
			"checksumSHA1": "AgdPCR9/+M0kkVpaeZ0PnATxfSc=",
			"path": "github.com/hashicorp/consul/api",
			"revision": "75ca2cace08e38de8af1731ee8614d0533d5a4d4",
			"revisionTime": "2017-08-10T00:46:41Z"
		},
		{
			"checksumSHA1": "Z1N3jX/5B7GbLNfNp5GTxrsJItc=",
			"path": "github.com/hashicorp/consul/consul/structs",
			"revision": "e9ca44d0a1757ac9aecc6785904a701936c10e4a",
			"revisionTime": "2017-04-17T18:01:43Z"
		},
		{
			"checksumSHA1": "X3kV+a3rz+kw6SJupDVjHmUEUCQ=",
			"path": "github.com/hashicorp/consul/lib",
			"revision": "75ca2cace08e38de8af1731ee8614d0533d5a4d4",
			"revisionTime": "2017-08-10T00:46:41Z"
		},
		{
			"checksumSHA1": "++0PVBxbpylmllyCxSa7cdc6dDc=",
			"path": "github.com/hashicorp/consul/testutil",
			"revision": "75ca2cace08e38de8af1731ee8614d0533d5a4d4",
			"revisionTime": "2017-08-10T00:46:41Z"
		},
		{
			"checksumSHA1": "J8TTDc84MvAyXE/FrfgS+xc/b6s=",
			"path": "github.com/hashicorp/consul/testutil/retry",
			"revision": "75ca2cace08e38de8af1731ee8614d0533d5a4d4",
			"revisionTime": "2017-08-10T00:46:41Z"
		},
		{
			"checksumSHA1": "bYK/7DsyTM3YDjvc0RRUH4I+jic=",
			"path": "github.com/hashicorp/consul/types",
			"revision": "75ca2cace08e38de8af1731ee8614d0533d5a4d4",
			"revisionTime": "2017-08-10T00:46:41Z"
		},
		{
			"path": "github.com/hashicorp/errwrap",
			"revision": "7554cd9344cec97297fa6649b055a8c98c2a1e55"
		},
		{
			"path": "github.com/hashicorp/go-checkpoint",
			"revision": "e4b2dc34c0f698ee04750bf2035d8b9384233e1b"
		},
		{
			"checksumSHA1": "6ihdHMkDfFx/rJ1A36com2F6bQk=",
			"path": "github.com/hashicorp/go-cleanhttp",
			"revision": "a45970658e51fea2c41445ff0f7e07106d007617",
			"revisionTime": "2017-02-11T00:33:01Z"
		},
		{
			"checksumSHA1": "mB5JzxaVCPIvbwADY0acdnkhmT8=",
			"path": "github.com/hashicorp/go-envparse",
			"revision": "7953113a2936d8e5f7e2a0a3dd8089565c39ef21",
			"revisionTime": "2017-06-02T22:43:19Z"
		},
		{
			"checksumSHA1": "Glhu9BTy826XCLfMw7rexQ5mKeY=",
			"path": "github.com/hashicorp/go-getter",
			"revision": "6aae8e4e2dee8131187c6a54b52664796e5a02b0",
			"revisionTime": "2017-07-13T01:23:01Z"
		},
		{
			"checksumSHA1": "9J+kDr29yDrwsdu2ULzewmqGjpA=",
			"path": "github.com/hashicorp/go-getter/helper/url",
			"revision": "2814e6fb2ca5b3bd950c97eff22553ecb3c7f77b",
			"revisionTime": "2017-07-06T02:51:20Z"
		},
		{
			"checksumSHA1": "miVF4/7JP0lRwZvFJGKwZWk7aAQ=",
			"path": "github.com/hashicorp/go-hclog",
			"revision": "b4e5765d1e5f00a0550911084f45f8214b5b83b9",
			"revisionTime": "2017-07-16T17:45:23Z"
		},
		{
			"checksumSHA1": "Cas2nprG6pWzf05A2F/OlnjUu2Y=",
			"path": "github.com/hashicorp/go-immutable-radix",
			"revision": "8aac2701530899b64bdea735a1de8da899815220",
			"revisionTime": "2017-07-25T22:12:15Z"
		},
		{
			"checksumSHA1": "FMAvwDar2bQyYAW4XMFhAt0J5xA=",
			"path": "github.com/hashicorp/go-memdb",
			"revision": "20ff6434c1cc49b80963d45bf5c6aa89c78d8d57",
			"revisionTime": "2017-08-31T20:15:40Z"
		},
		{
			"path": "github.com/hashicorp/go-msgpack/codec",
			"revision": "fa3f63826f7c23912c15263591e65d54d080b458"
		},
		{
			"path": "github.com/hashicorp/go-multierror",
			"revision": "d30f09973e19c1dfcd120b2d9c4f168e68d6b5d5"
		},
		{
			"checksumSHA1": "R6me0jVmcT/OPo80Fe0qo5fRwHc=",
			"path": "github.com/hashicorp/go-plugin",
			"revision": "3e6d191694b5a3a2b99755f31b47fa209e4bcd09",
			"revisionTime": "2017-08-28T02:45:49Z"
		},
		{
			"checksumSHA1": "ErJHGU6AVPZM9yoY/xV11TwSjQs=",
			"path": "github.com/hashicorp/go-retryablehttp",
			"revision": "6e85be8fee1dcaa02c0eaaac2df5a8fbecf94145",
			"revisionTime": "2016-09-30T03:51:02Z"
		},
		{
			"checksumSHA1": "A1PcINvF3UiwHRKn8UcgARgvGRs=",
			"path": "github.com/hashicorp/go-rootcerts",
			"revision": "6bb64b370b90e7ef1fa532be9e591a81c3493e00",
			"revisionTime": "2016-05-03T14:34:40Z"
		},
		{
			"checksumSHA1": "X2tSlVe532du67MEIU1KHoCT68k=",
			"path": "github.com/hashicorp/go-sockaddr",
			"revision": "e12d9401a74f025fe672cd1a84b2081c773990d3",
			"revisionTime": "2017-06-22T20:44:38Z"
		},
		{
			"checksumSHA1": "mIUCMmRHslN2bxQZ0uObMnXxk9E=",
			"path": "github.com/hashicorp/go-sockaddr/template",
			"revision": "e12d9401a74f025fe672cd1a84b2081c773990d3",
			"revisionTime": "2017-06-22T20:44:38Z"
		},
		{
			"path": "github.com/hashicorp/go-syslog",
			"revision": "42a2b573b664dbf281bd48c3cc12c086b17a39ba"
		},
		{
			"checksumSHA1": "mAkPa/RLuIwN53GbwIEMATexams=",
			"path": "github.com/hashicorp/go-uuid",
			"revision": "64130c7a86d732268a38cb04cfbaf0cc987fda98",
			"revisionTime": "2016-07-17T02:21:40Z"
		},
		{
			"checksumSHA1": "tUGxc7rfX0cmhOOUDhMuAZ9rWsA=",
			"path": "github.com/hashicorp/go-version",
			"revision": "03c5bf6be031b6dd45afec16b1cf94fc8938bc77",
			"revisionTime": "2017-02-02T08:07:59Z"
		},
		{
			"checksumSHA1": "d9PxF1XQGLMJZRct2R8qVM/eYlE=",
			"path": "github.com/hashicorp/golang-lru",
			"revision": "a0d98a5f288019575c6d1f4bb1573fef2d1fcdc4",
			"revisionTime": "2016-02-07T21:47:19Z"
		},
		{
			"path": "github.com/hashicorp/golang-lru/simplelru",
			"revision": "a0d98a5f288019575c6d1f4bb1573fef2d1fcdc4"
		},
		{
			"checksumSHA1": "8OPDk+bKyRGJoKcS4QNw9F7dpE8=",
			"path": "github.com/hashicorp/hcl",
			"revision": "6e968a3fcdcbab092f5307fd0d85479d5af1e4dc",
			"revisionTime": "2016-11-01T18:00:25Z"
		},
		{
			"checksumSHA1": "XQmjDva9JCGGkIecOgwtBEMCJhU=",
			"path": "github.com/hashicorp/hcl/hcl/ast",
			"revision": "6e968a3fcdcbab092f5307fd0d85479d5af1e4dc",
			"revisionTime": "2016-11-01T18:00:25Z"
		},
		{
			"checksumSHA1": "croNloscHsjX87X+4/cKOURf1EY=",
			"path": "github.com/hashicorp/hcl/hcl/parser",
			"revision": "6e968a3fcdcbab092f5307fd0d85479d5af1e4dc",
			"revisionTime": "2016-11-01T18:00:25Z"
		},
		{
			"checksumSHA1": "lgR7PSAZ0RtvAc9OCtCnNsF/x8g=",
			"path": "github.com/hashicorp/hcl/hcl/scanner",
			"revision": "6e968a3fcdcbab092f5307fd0d85479d5af1e4dc",
			"revisionTime": "2016-11-01T18:00:25Z"
		},
		{
			"checksumSHA1": "JlZmnzqdmFFyb1+2afLyR3BOE/8=",
			"path": "github.com/hashicorp/hcl/hcl/strconv",
			"revision": "6e968a3fcdcbab092f5307fd0d85479d5af1e4dc",
			"revisionTime": "2016-11-01T18:00:25Z"
		},
		{
			"checksumSHA1": "c6yprzj06ASwCo18TtbbNNBHljA=",
			"path": "github.com/hashicorp/hcl/hcl/token",
			"revision": "6e968a3fcdcbab092f5307fd0d85479d5af1e4dc",
			"revisionTime": "2016-11-01T18:00:25Z"
		},
		{
			"checksumSHA1": "138aCV5n8n7tkGYMsMVQQnnLq+0=",
			"path": "github.com/hashicorp/hcl/json/parser",
			"revision": "6e968a3fcdcbab092f5307fd0d85479d5af1e4dc",
			"revisionTime": "2016-11-01T18:00:25Z"
		},
		{
			"checksumSHA1": "YdvFsNOMSWMLnY6fcliWQa0O5Fw=",
			"path": "github.com/hashicorp/hcl/json/scanner",
			"revision": "6e968a3fcdcbab092f5307fd0d85479d5af1e4dc",
			"revisionTime": "2016-11-01T18:00:25Z"
		},
		{
			"checksumSHA1": "fNlXQCQEnb+B3k5UDL/r15xtSJY=",
			"path": "github.com/hashicorp/hcl/json/token",
			"revision": "6e968a3fcdcbab092f5307fd0d85479d5af1e4dc",
			"revisionTime": "2016-11-01T18:00:25Z"
		},
		{
			"path": "github.com/hashicorp/logutils",
			"revision": "0dc08b1671f34c4250ce212759ebd880f743d883"
		},
		{
			"checksumSHA1": "1zk7IeGClUqBo+Phsx89p7fQ/rQ=",
			"path": "github.com/hashicorp/memberlist",
			"revision": "23ad4b7d7b38496cd64c241dfd4c60b7794c254a",
			"revisionTime": "2017-02-08T21:15:06Z"
		},
		{
			"path": "github.com/hashicorp/net-rpc-msgpackrpc",
			"revision": "a14192a58a694c123d8fe5481d4a4727d6ae82f3"
		},
		{
			"checksumSHA1": "ecpaHOImbL/NaivWrUDUUe5461E=",
			"path": "github.com/hashicorp/raft",
			"revision": "3a6f3bdfe4fc69e300c6d122b1a92051af6f0b95",
			"revisionTime": "2017-08-07T22:22:24Z"
		},
		{
			"checksumSHA1": "QAxukkv54/iIvLfsUP6IK4R0m/A=",
			"path": "github.com/hashicorp/raft-boltdb",
			"revision": "d1e82c1ec3f15ee991f7cc7ffd5b67ff6f5bbaee",
			"revisionTime": "2015-02-01T20:08:39Z"
		},
		{
			"checksumSHA1": "u9qHbpIgMZ7/fjO0gFfds2m/1ck=",
			"path": "github.com/hashicorp/scada-client",
			"revision": "6e896784f66f82cdc6f17e00052db91699dc277d",
			"revisionTime": "2016-06-01T22:40:23Z"
		},
		{
			"checksumSHA1": "fv3nX1vDZViW0tA7Aa5Va2lBUtM=",
			"path": "github.com/hashicorp/scada-client/scada",
			"revision": "6e896784f66f82cdc6f17e00052db91699dc277d",
			"revisionTime": "2016-06-01T22:40:23Z"
		},
		{
			"checksumSHA1": "1+L6zlGQ8kIzk6PmUtNxKCtHHs0=",
			"path": "github.com/hashicorp/sentinel-sdk",
			"revision": "d579c0961f4412083bc45b103cb0947b0aa641b4",
			"revisionTime": "2017-08-30T01:44:40Z"
		},
		{
			"checksumSHA1": "zX4SBUNXzdaj2eWTf1JWNguG9Co=",
			"path": "github.com/hashicorp/sentinel-sdk/encoding",
			"revision": "d579c0961f4412083bc45b103cb0947b0aa641b4",
			"revisionTime": "2017-08-30T01:44:40Z"
		},
		{
			"checksumSHA1": "ERuiHEoZqa47FzKRwzgeiGYt6bI=",
			"path": "github.com/hashicorp/sentinel-sdk/framework",
			"revision": "d579c0961f4412083bc45b103cb0947b0aa641b4",
			"revisionTime": "2017-08-30T01:44:40Z"
		},
		{
			"checksumSHA1": "Xigotwsv6lQGt6957JuC9syzVpI=",
			"path": "github.com/hashicorp/sentinel-sdk/proto/go",
			"revision": "d579c0961f4412083bc45b103cb0947b0aa641b4",
			"revisionTime": "2017-08-30T01:44:40Z"
		},
		{
			"checksumSHA1": "TY1ZtuZoWAdQf7rYq03kC0qaWnc=",
			"path": "github.com/hashicorp/sentinel-sdk/rpc",
			"revision": "d579c0961f4412083bc45b103cb0947b0aa641b4",
			"revisionTime": "2017-08-30T01:44:40Z"
		},
		{
			"checksumSHA1": "gOQnu/SNRt4gI/h23ZyAm43AcGU=",
			"path": "github.com/hashicorp/sentinel/cmd/format",
			"revision": "4de8a305dec38e3787afabbbeef9cf2eff93e5b1",
			"revisionTime": "2017-09-02T17:03:27Z"
		},
		{
			"checksumSHA1": "iaaeZyrttyUufDyfd39OGyoS/IU=",
			"path": "github.com/hashicorp/sentinel/imports/static",
			"revision": "4de8a305dec38e3787afabbbeef9cf2eff93e5b1",
			"revisionTime": "2017-09-02T17:03:27Z"
		},
		{
			"checksumSHA1": "BUpFUtrgQgsLdIz3qIyF5J7yZ9k=",
			"path": "github.com/hashicorp/sentinel/imports/static/teststructs",
			"revision": "4de8a305dec38e3787afabbbeef9cf2eff93e5b1",
			"revisionTime": "2017-09-02T17:03:27Z"
		},
		{
			"checksumSHA1": "AMV6X05KcwaGr65Ro0eY+ks2reI=",
			"path": "github.com/hashicorp/sentinel/lang/ast",
			"revision": "4de8a305dec38e3787afabbbeef9cf2eff93e5b1",
			"revisionTime": "2017-09-02T17:03:27Z"
		},
		{
			"checksumSHA1": "JPtH/5Jd3zwF132ncLPML+csTFc=",
			"path": "github.com/hashicorp/sentinel/lang/object",
			"revision": "4de8a305dec38e3787afabbbeef9cf2eff93e5b1",
			"revisionTime": "2017-09-02T17:03:27Z"
		},
		{
			"checksumSHA1": "5T2XpP7hz5oaEhf2qwJ+WFGNVBE=",
			"path": "github.com/hashicorp/sentinel/lang/parser",
			"revision": "4de8a305dec38e3787afabbbeef9cf2eff93e5b1",
			"revisionTime": "2017-09-02T17:03:27Z"
		},
		{
			"checksumSHA1": "NVnKQb0IbxPfLlI7k8c1MBVxVOY=",
			"path": "github.com/hashicorp/sentinel/lang/printer",
			"revision": "4de8a305dec38e3787afabbbeef9cf2eff93e5b1",
			"revisionTime": "2017-09-02T17:03:27Z"
		},
		{
			"checksumSHA1": "0KkAnfSyte4ELfQOHgp72XLd11k=",
			"path": "github.com/hashicorp/sentinel/lang/scanner",
			"revision": "4de8a305dec38e3787afabbbeef9cf2eff93e5b1",
			"revisionTime": "2017-09-02T17:03:27Z"
		},
		{
			"checksumSHA1": "0kNa2qIHMZvyEfircmV2TGRpLa4=",
			"path": "github.com/hashicorp/sentinel/lang/semantic",
			"revision": "4de8a305dec38e3787afabbbeef9cf2eff93e5b1",
			"revisionTime": "2017-09-02T17:03:27Z"
		},
		{
			"checksumSHA1": "saQ00o+hZnR9s7a+ZdPyoG6ZWKI=",
			"path": "github.com/hashicorp/sentinel/lang/token",
			"revision": "4de8a305dec38e3787afabbbeef9cf2eff93e5b1",
			"revisionTime": "2017-09-02T17:03:27Z"
		},
		{
			"checksumSHA1": "Ncr7gD9tW5Y4hqO4TN4awBDTvAo=",
			"path": "github.com/hashicorp/sentinel/runtime/encoding",
			"revision": "4de8a305dec38e3787afabbbeef9cf2eff93e5b1",
			"revisionTime": "2017-09-02T17:03:27Z"
		},
		{
			"checksumSHA1": "ItyL3lMaAj25PKz+G4aUZF/yiDc=",
			"path": "github.com/hashicorp/sentinel/runtime/eval",
			"revision": "4de8a305dec38e3787afabbbeef9cf2eff93e5b1",
			"revisionTime": "2017-09-02T17:03:27Z"
		},
		{
			"checksumSHA1": "HOBs8pQReXrc7qRzJ+Ix9q3BOPI=",
			"path": "github.com/hashicorp/sentinel/runtime/importer",
			"revision": "4de8a305dec38e3787afabbbeef9cf2eff93e5b1",
			"revisionTime": "2017-09-02T17:03:27Z"
		},
		{
			"checksumSHA1": "Va2UCiC3pz5j7xULGHrPMkZpKpA=",
			"path": "github.com/hashicorp/sentinel/runtime/trace",
			"revision": "4de8a305dec38e3787afabbbeef9cf2eff93e5b1",
			"revisionTime": "2017-09-02T17:03:27Z"
		},
		{
			"checksumSHA1": "H5B8S00HszMjhdySbeoXwh1lRbc=",
			"path": "github.com/hashicorp/sentinel/sentinel",
			"revision": "4de8a305dec38e3787afabbbeef9cf2eff93e5b1",
			"revisionTime": "2017-09-02T17:03:27Z"
		},
		{
			"checksumSHA1": "/oss17GO4hXGM7QnUdI3VzcAHzA=",
			"path": "github.com/hashicorp/serf/coordinate",
			"revision": "bbeddf0b3ab3072a60525afbd6b6f47d33839eee",
			"revisionTime": "2017-07-14T18:26:01Z"
		},
		{
			"checksumSHA1": "pvLOzocYsZtxuJ9pREHRTxYnoa4=",
			"path": "github.com/hashicorp/serf/serf",
			"revision": "bbeddf0b3ab3072a60525afbd6b6f47d33839eee",
			"revisionTime": "2017-07-14T18:26:01Z"
		},
		{
			"checksumSHA1": "eGzvBRMFD6ZB3A6uO750np7Om/E=",
			"path": "github.com/hashicorp/vault",
			"revision": "182ba68a9589d4cef95234134aaa498a686e3de3",
			"revisionTime": "2016-08-21T23:40:57Z"
		},
		{
			"checksumSHA1": "hLIXn9iQhPcjY+/G64j3mIlLlK8=",
			"path": "github.com/hashicorp/vault/api",
			"revision": "0c3e14f047aede0a70256e1e8b321610910b246e",
			"revisionTime": "2017-08-01T15:50:41Z"
		},
		{
			"checksumSHA1": "au+CDkddC4sVFV15UaPiI7FvSw0=",
			"path": "github.com/hashicorp/vault/helper/compressutil",
			"revision": "1fd46cbcb10569bd205c3f662e7a4f16f1e69056",
			"revisionTime": "2017-08-11T01:28:18Z"
		},
		{
			"checksumSHA1": "yUiSTPf0QUuL2r/81sjuytqBoeQ=",
			"path": "github.com/hashicorp/vault/helper/jsonutil",
			"revision": "0c3e14f047aede0a70256e1e8b321610910b246e",
			"revisionTime": "2017-08-01T15:50:41Z"
		},
		{
			"checksumSHA1": "GGveKvOwScWGZAAnupzpyw+0Jko=",
			"path": "github.com/hashicorp/vault/helper/parseutil",
			"revision": "1fd46cbcb10569bd205c3f662e7a4f16f1e69056",
			"revisionTime": "2017-08-11T01:28:18Z"
		},
		{
			"checksumSHA1": "VMaF3Q7RIrRzvbnPbqxuSLryOvc=",
			"path": "github.com/hashicorp/yamux",
			"revision": "badf81fca035b8ebac61b5ab83330b72541056f4",
			"revisionTime": "2016-06-09T13:59:02Z"
		},
		{
			"checksumSHA1": "0xM336Lb25URO/1W1/CtGoRygVU=",
			"path": "github.com/hpcloud/tail/util",
			"revision": "a30252cb686a21eb2d0b98132633053ec2f7f1e5",
			"revisionTime": "2016-04-28T00:30:50Z"
		},
		{
			"checksumSHA1": "mPYzD3FBUUDZEtVGJpOv1+Uf5ss=",
			"path": "github.com/hpcloud/tail/watch",
			"revision": "a30252cb686a21eb2d0b98132633053ec2f7f1e5",
			"revisionTime": "2016-04-28T00:30:50Z"
		},
		{
			"comment": "0.2.2-2-gc01cf91",
			"path": "github.com/jmespath/go-jmespath",
			"revision": "c01cf91b011868172fdcd9f41838e80c9d716264"
		},
		{
			"path": "github.com/kardianos/osext",
			"revision": "29ae4ffbc9a6fe9fb2bc5029050ce6996ea1d3bc"
		},
		{
			"checksumSHA1": "eOXF2PEvYLMeD8DSzLZJWbjYzco=",
			"path": "github.com/kr/pretty",
			"revision": "cfb55aafdaf3ec08f0db22699ab822c50091b1c4",
			"revisionTime": "2016-08-23T17:07:15Z"
		},
		{
			"checksumSHA1": "uulQHQ7IsRKqDudBC8Go9J0gtAc=",
			"path": "github.com/kr/text",
			"revision": "7cafcd837844e784b526369c9bce262804aebc60",
			"revisionTime": "2016-05-04T02:26:26Z"
		},
		{
			"checksumSHA1": "trzmsZQDCc13zk/6qANox7Z/KCg=",
			"path": "github.com/mattn/go-isatty",
			"revision": "fc9e8d8ef48496124e79ae0df75490096eccf6fe",
			"revisionTime": "2017-03-22T23:44:13Z"
		},
		{
			"checksumSHA1": "ajImwVZHzsI+aNwsgzCSFSbmJqs=",
			"path": "github.com/mattn/go-shellwords",
			"revision": "f4e566c536cf69158e808ec28ef4182a37fdc981",
			"revisionTime": "2015-03-21T17:42:21Z"
		},
		{
			"path": "github.com/miekg/dns",
			"revision": "7e024ce8ce18b21b475ac6baf8fa3c42536bf2fa"
		},
		{
			"checksumSHA1": "gPuHq0UytpuYPb2YWmFVb22Twcc=",
			"path": "github.com/mitchellh/cli",
			"revision": "0ce7cd515f64496ee660ab19f6bbf373945d3af0",
			"revisionTime": "2017-08-24T19:02:09Z"
		},
		{
			"checksumSHA1": "ttEN1Aupb7xpPMkQLqb3tzLFdXs=",
			"path": "github.com/mitchellh/colorstring",
			"revision": "8631ce90f28644f54aeedcb3e389a85174e067d1",
			"revisionTime": "2015-09-17T21:48:07Z"
		},
		{
			"checksumSHA1": "+p4JY4wmFQAppCdlrJ8Kxybmht8=",
			"path": "github.com/mitchellh/copystructure",
			"revision": "d23ffcb85de31694d6ccaa23ccb4a03e55c1303f",
			"revisionTime": "2017-05-25T01:39:02Z"
		},
		{
			"checksumSHA1": "AXacfEchaUqT5RGmPmMXsOWRhv8=",
			"path": "github.com/mitchellh/go-homedir",
			"revision": "756f7b183b7ab78acdbbee5c7f392838ed459dda",
			"revisionTime": "2016-06-21T17:42:43Z"
		},
		{
			"checksumSHA1": "DcYIZnMiq/Tj22/ge9os3NwOhs4=",
			"path": "github.com/mitchellh/go-ps",
			"revision": "4fdf99ab29366514c69ccccddab5dc58b8d84062",
			"revisionTime": "2017-03-09T13:30:38Z"
		},
		{
			"checksumSHA1": "NRba2rT64faub6rtxKVj7xM+QAo=",
			"path": "github.com/mitchellh/go-testing-interface",
			"revision": "e1449340a7b207d8ca90d41466272ece75cbb5b5",
			"revisionTime": "2017-07-25T22:03:13Z"
		},
		{
			"path": "github.com/mitchellh/hashstructure",
			"revision": "1ef5c71b025aef149d12346356ac5973992860bc"
		},
		{
			"path": "github.com/mitchellh/mapstructure",
			"revision": "281073eb9eb092240d33ef253c404f1cca550309"
		},
		{
			"checksumSHA1": "KqsMqI+Y+3EFYPhyzafpIneaVCM=",
			"path": "github.com/mitchellh/reflectwalk",
			"revision": "8d802ff4ae93611b807597f639c19f76074df5c6",
			"revisionTime": "2017-05-08T17:38:06Z"
		},
		{
			"checksumSHA1": "NTperEHVh1uBqfTy9+oKceN4tKI=",
			"path": "github.com/opencontainers/go-digest",
			"revision": "21dfd564fd89c944783d00d069f33e3e7123c448",
			"revisionTime": "2017-01-11T18:16:59Z"
		},
		{
			"checksumSHA1": "UPfYFznGeLEloCkGG8KKgsKjtPU=",
			"comment": "v0.0.9-108-g89ab7f2",
			"path": "github.com/opencontainers/runc/libcontainer/cgroups",
			"revision": "89ab7f2ccc1e45ddf6485eaa802c35dcf321dfc8",
			"revisionTime": "2016-03-31T09:02:02Z"
		},
		{
			"checksumSHA1": "xIrNApwB9+yQBhu2p6bt7blV+x4=",
			"comment": "v0.0.9-108-g89ab7f2",
			"path": "github.com/opencontainers/runc/libcontainer/cgroups/fs",
			"revision": "89ab7f2ccc1e45ddf6485eaa802c35dcf321dfc8",
			"revisionTime": "2016-03-31T09:02:02Z"
		},
		{
			"checksumSHA1": "CdhRZZmDeY+t3PN4Qpi1ojy50pE=",
			"comment": "v0.0.9-108-g89ab7f2",
			"path": "github.com/opencontainers/runc/libcontainer/configs",
			"revision": "89ab7f2ccc1e45ddf6485eaa802c35dcf321dfc8",
			"revisionTime": "2016-03-31T09:02:02Z"
		},
		{
			"checksumSHA1": "xo2LfoL27cGF6cChWvew2KfhpNI=",
			"comment": "v0.0.9-108-g89ab7f2",
			"path": "github.com/opencontainers/runc/libcontainer/system",
			"revision": "89ab7f2ccc1e45ddf6485eaa802c35dcf321dfc8",
			"revisionTime": "2016-03-31T09:02:02Z"
		},
		{
			"checksumSHA1": "3AoPMXlmVq2+iWMpsdJZkcUKHB8=",
			"path": "github.com/opencontainers/runc/libcontainer/user",
			"revision": "89ab7f2ccc1e45ddf6485eaa802c35dcf321dfc8",
			"revisionTime": "2016-03-31T09:02:02Z"
		},
		{
			"checksumSHA1": "PCfoPliJrUhzLP4arNs2KjEb2Bc=",
			"comment": "v0.0.9-108-g89ab7f2",
			"path": "github.com/opencontainers/runc/libcontainer/utils",
			"revision": "89ab7f2ccc1e45ddf6485eaa802c35dcf321dfc8",
			"revisionTime": "2016-03-31T09:02:02Z"
		},
		{
			"checksumSHA1": "fB/0tEPu/K5wbajyToDV8h1okUo=",
			"path": "github.com/opencontainers/runtime-spec/specs-go",
			"revision": "2d491b03fa3c09680c4b557b74825e0db6b04a7b",
			"revisionTime": "2017-02-27T19:19:27Z"
		},
		{
			"checksumSHA1": "ynJSWoF6v+3zMnh9R0QmmG6iGV8=",
			"path": "github.com/pkg/errors",
			"revision": "248dadf4e9068a0b3e79f02ed0a610d935de5302",
			"revisionTime": "2016-10-29T09:36:37Z"
		},
		{
			"checksumSHA1": "LuFv4/jlrmFNnDb/5SCSEPAM9vU=",
			"path": "github.com/pmezard/go-difflib/difflib",
			"revision": "792786c7400a136282c1664665ae0a8db921c6c2",
			"revisionTime": "2016-01-10T10:55:54Z"
		},
		{
			"checksumSHA1": "rTNABfFJ9wtLQRH8uYNkEZGQOrY=",
			"path": "github.com/posener/complete",
			"revision": "9f41f7636a724791a3b8b1d35e84caa1124f0d3c",
			"revisionTime": "2017-08-29T17:11:12Z"
		},
		{
			"checksumSHA1": "NB7uVS0/BJDmNu68vPAlbrq4TME=",
			"path": "github.com/posener/complete/cmd",
			"revision": "9f41f7636a724791a3b8b1d35e84caa1124f0d3c",
			"revisionTime": "2017-08-29T17:11:12Z"
		},
		{
			"checksumSHA1": "gSX86Xl0w9hvtntdT8h23DZtSag=",
			"path": "github.com/posener/complete/cmd/install",
			"revision": "9f41f7636a724791a3b8b1d35e84caa1124f0d3c",
			"revisionTime": "2017-08-29T17:11:12Z"
		},
		{
			"checksumSHA1": "DMo94FwJAm9ZCYCiYdJU2+bh4no=",
			"path": "github.com/posener/complete/match",
			"revision": "9f41f7636a724791a3b8b1d35e84caa1124f0d3c",
			"revisionTime": "2017-08-29T17:11:12Z"
		},
		{
			"checksumSHA1": "M57Rrfc8Z966p+IBtQ91QOcUtcg=",
			"comment": "v2.0.1-8-g983d3a5",
			"path": "github.com/ryanuber/columnize",
			"revision": "abc90934186a77966e2beeac62ed966aac0561d5",
			"revisionTime": "2017-07-03T20:58:27Z"
		},
		{
			"checksumSHA1": "tnMZLo/kR9Kqx6GtmWwowtTLlA8=",
			"path": "github.com/sean-/seed",
			"revision": "e2103e2c35297fb7e17febb81e49b312087a2372",
			"revisionTime": "2017-03-13T16:33:22Z"
		},
		{
			"checksumSHA1": "8Lm8nsMCFz4+gr9EvQLqK8+w+Ks=",
			"path": "github.com/sethgrid/pester",
			"revision": "8053687f99650573b28fb75cddf3f295082704d7",
			"revisionTime": "2016-04-29T17:20:22Z"
		},
		{
			"checksumSHA1": "Hb1sfQh9zulWvKHq1eJB/Egteuc=",
			"path": "github.com/shirou/gopsutil",
			"revision": "565f5c8c5e5f8cf2f8a92cf9375f2f1c0e3ea034",
			"revisionTime": "2017-08-16T21:54:50Z"
		},
		{
			"checksumSHA1": "T2ThCk35wXAZGh37nrgA07199dA=",
			"path": "github.com/shirou/gopsutil/cpu",
			"revision": "1c211f0807a3436707409fa313599dd8c7a48664",
			"revisionTime": "2017-08-17T03:45:37Z"
		},
		{
			"checksumSHA1": "T4uyVXPqCS5rj4vYLgv04as0Avw=",
			"path": "github.com/shirou/gopsutil/disk",
			"revision": "1c211f0807a3436707409fa313599dd8c7a48664",
			"revisionTime": "2017-08-17T03:45:37Z"
		},
		{
			"checksumSHA1": "YBXpUckp1TtJf2mfMLx/bpnm22Q=",
			"path": "github.com/shirou/gopsutil/host",
			"revision": "1c211f0807a3436707409fa313599dd8c7a48664",
			"revisionTime": "2017-08-17T03:45:37Z"
		},
		{
			"checksumSHA1": "jUWM0P4G1bHpO9CPS8gcr4rt1t0=",
			"path": "github.com/shirou/gopsutil/internal/common",
			"revision": "1c211f0807a3436707409fa313599dd8c7a48664",
			"revisionTime": "2017-08-17T03:45:37Z"
		},
		{
			"checksumSHA1": "xIAuacHA0LNq1yM5Wd1q4lnbzxU=",
			"path": "github.com/shirou/gopsutil/mem",
			"revision": "1c211f0807a3436707409fa313599dd8c7a48664",
			"revisionTime": "2017-08-17T03:45:37Z"
		},
		{
			"checksumSHA1": "moxD+mq0dMHnbTeFyeEHK0Iq7i8=",
			"path": "github.com/shirou/gopsutil/net",
			"revision": "1c211f0807a3436707409fa313599dd8c7a48664",
			"revisionTime": "2017-08-17T03:45:37Z"
		},
		{
			"checksumSHA1": "C6ybAAUmWz+PQKqJ8byV7Nj5JXQ=",
			"path": "github.com/shirou/gopsutil/process",
			"revision": "1c211f0807a3436707409fa313599dd8c7a48664",
			"revisionTime": "2017-08-17T03:45:37Z"
		},
		{
			"checksumSHA1": "Nve7SpDmjsv6+rhkXAkfg/UQx94=",
			"path": "github.com/shirou/w32",
			"revision": "bb4de0191aa41b5507caa14b0650cdbddcd9280b",
			"revisionTime": "2016-09-30T03:27:40Z"
		},
		{
			"checksumSHA1": "K0crHygPTP42i1nLKWphSlvOQJw=",
			"path": "github.com/stretchr/objx",
			"revision": "1a9d0bb9f541897e62256577b352fdbc1fb4fd94",
			"revisionTime": "2015-09-28T12:21:52Z"
		},
		{
			"checksumSHA1": "o+jsS/rxceTym4M3reSPfrPxaio=",
			"path": "github.com/stretchr/testify/mock",
			"revision": "f6abca593680b2315d2075e0f5e2a9751e3f431a",
			"revisionTime": "2017-06-01T20:57:54Z"
		},
		{
			"checksumSHA1": "9Zw986fuQM/hCoVd8vmHoSM+8sU=",
			"path": "github.com/ugorji/go/codec",
			"revision": "5efa3251c7f7d05e5d9704a69a984ec9f1386a40",
			"revisionTime": "2017-06-20T10:48:52Z"
		},
		{
			"checksumSHA1": "OgParimNuU2CJqr3pcTympeQZUc=",
			"path": "github.com/ugorji/go/codec/codecgen",
			"revision": "5efa3251c7f7d05e5d9704a69a984ec9f1386a40",
			"revisionTime": "2017-06-20T10:48:52Z"
		},
		{
			"checksumSHA1": "z2kAtVle4NFV2OExI85fZoTcsI4=",
			"path": "github.com/ulikunitz/xz",
			"revision": "0c6b41e72360850ca4f98dc341fd999726ea007f",
			"revisionTime": "2017-06-05T21:53:11Z"
		},
		{
			"checksumSHA1": "vjnTkzNrMs5Xj6so/fq0mQ6dT1c=",
			"path": "github.com/ulikunitz/xz/internal/hash",
			"revision": "0c6b41e72360850ca4f98dc341fd999726ea007f",
			"revisionTime": "2017-06-05T21:53:11Z"
		},
		{
			"checksumSHA1": "m0pm57ASBK/CTdmC0ppRHO17mBs=",
			"path": "github.com/ulikunitz/xz/internal/xlog",
			"revision": "0c6b41e72360850ca4f98dc341fd999726ea007f",
			"revisionTime": "2017-06-05T21:53:11Z"
		},
		{
			"checksumSHA1": "2vZw6zc8xuNlyVz2QKvdlNSZQ1U=",
			"path": "github.com/ulikunitz/xz/lzma",
			"revision": "0c6b41e72360850ca4f98dc341fd999726ea007f",
			"revisionTime": "2017-06-05T21:53:11Z"
		},
		{
<<<<<<< HEAD
=======
			"checksumSHA1": "nqWNlnMmVpt628zzvyo6Yv2CX5Q=",
			"path": "golang.org/x/crypto/ssh/terminal",
			"revision": "eb71ad9bd329b5ac0fd0148dd99bd62e8be8e035",
			"revisionTime": "2017-08-07T10:11:13Z"
        },
        {
>>>>>>> 1dc79e07
			"checksumSHA1": "pE9lQ5mMiW10+m6CS9XQDhSACNU=",
			"path": "golang.org/x/crypto/blake2b",
			"revision": "eb71ad9bd329b5ac0fd0148dd99bd62e8be8e035",
			"revisionTime": "2017-08-07T10:11:13Z"
		},
		{
			"checksumSHA1": "9jjO5GjLa0XF/nfWihF02RoH4qc=",
			"path": "golang.org/x/net/context",
			"revision": "30db96677b74e24b967e23f911eb3364fc61a011",
			"revisionTime": "2016-05-25T13:11:03Z"
		},
		{
			"checksumSHA1": "WHc3uByvGaMcnSoI21fhzYgbOgg=",
			"path": "golang.org/x/net/context/ctxhttp",
			"revision": "f09c4662a0bd6bd8943ac7b4931e185df9471da4",
			"revisionTime": "2016-09-24T00:10:04Z"
		},
		{
			"checksumSHA1": "kKuxyoDujo5CopTxAvvZ1rrLdd0=",
			"path": "golang.org/x/net/http2",
			"revision": "ab5485076ff3407ad2d02db054635913f017b0ed",
			"revisionTime": "2017-07-19T21:11:51Z"
		},
		{
			"checksumSHA1": "ezWhc7n/FtqkLDQKeU2JbW+80tE=",
			"path": "golang.org/x/net/http2/hpack",
			"revision": "ab5485076ff3407ad2d02db054635913f017b0ed",
			"revisionTime": "2017-07-19T21:11:51Z"
		},
		{
			"checksumSHA1": "g/Z/Ka0VgJESgQK7/SJCjm/aX0I=",
			"path": "golang.org/x/net/idna",
			"revision": "ab5485076ff3407ad2d02db054635913f017b0ed",
			"revisionTime": "2017-07-19T21:11:51Z"
		},
		{
			"checksumSHA1": "UxahDzW2v4mf/+aFxruuupaoIwo=",
			"path": "golang.org/x/net/internal/timeseries",
			"revision": "ab5485076ff3407ad2d02db054635913f017b0ed",
			"revisionTime": "2017-07-19T21:11:51Z"
		},
		{
			"checksumSHA1": "3xyuaSNmClqG4YWC7g0isQIbUTc=",
			"path": "golang.org/x/net/lex/httplex",
			"revision": "ab5485076ff3407ad2d02db054635913f017b0ed",
			"revisionTime": "2017-07-19T21:11:51Z"
		},
		{
			"checksumSHA1": "u/r66lwYfgg682u5hZG7/E7+VCY=",
			"path": "golang.org/x/net/trace",
			"revision": "ab5485076ff3407ad2d02db054635913f017b0ed",
			"revisionTime": "2017-07-19T21:11:51Z"
		},
		{
			"checksumSHA1": "S0DP7Pn7sZUmXc55IzZnNvERu6s=",
			"path": "golang.org/x/sync/errgroup",
			"revision": "316e794f7b5e3df4e95175a45a5fb8b12f85cb4f",
			"revisionTime": "2016-07-15T18:54:39Z"
		},
		{
			"checksumSHA1": "oVd5OHIvNHR5bhUvnBMPLVjaL6E=",
			"path": "golang.org/x/sys/unix",
			"revision": "e4594059fe4cde2daf423055a596c2cd1e6c9adf",
			"revisionTime": "2017-02-23T22:36:15Z"
		},
		{
			"checksumSHA1": "gVfCD++7aVcdKF2spv6XkEM/wYw=",
			"path": "golang.org/x/sys/windows",
			"revision": "2d6f6f883a06fc0d5f4b14a81e4c28705ea64c15",
			"revisionTime": "2017-08-25T18:47:02Z"
		},
		{
			"checksumSHA1": "ZQdHbB9VYCXwQ+9/CmZPhJv0+SM=",
			"path": "golang.org/x/text/internal/gen",
			"revision": "836efe42bb4aa16aaa17b9c155d8813d336ed720",
			"revisionTime": "2017-07-09T00:38:22Z"
		},
		{
			"checksumSHA1": "47nwiUyVBY2RKoEGXmCSvusY4Js=",
			"path": "golang.org/x/text/internal/triegen",
			"revision": "836efe42bb4aa16aaa17b9c155d8813d336ed720",
			"revisionTime": "2017-07-09T00:38:22Z"
		},
		{
			"checksumSHA1": "Yd5wMObzagIfCiKLpZbtBIrOUA4=",
			"path": "golang.org/x/text/internal/ucd",
			"revision": "836efe42bb4aa16aaa17b9c155d8813d336ed720",
			"revisionTime": "2017-07-09T00:38:22Z"
		},
		{
			"checksumSHA1": "faFDXp++cLjLBlvsr+izZ+go1WU=",
			"path": "golang.org/x/text/secure/bidirule",
			"revision": "836efe42bb4aa16aaa17b9c155d8813d336ed720",
			"revisionTime": "2017-07-09T00:38:22Z"
		},
		{
			"checksumSHA1": "ziMb9+ANGRJSSIuxYdRbA+cDRBQ=",
			"path": "golang.org/x/text/transform",
			"revision": "836efe42bb4aa16aaa17b9c155d8813d336ed720",
			"revisionTime": "2017-07-09T00:38:22Z"
		},
		{
			"checksumSHA1": "KG+XZAbxdkpBm3Fa3bJ3Ylq8CKI=",
			"path": "golang.org/x/text/unicode/bidi",
			"revision": "836efe42bb4aa16aaa17b9c155d8813d336ed720",
			"revisionTime": "2017-07-09T00:38:22Z"
		},
		{
			"checksumSHA1": "u67CNB7snnIRQfOV+pE1mwCDkNc=",
			"path": "golang.org/x/text/unicode/cldr",
			"revision": "836efe42bb4aa16aaa17b9c155d8813d336ed720",
			"revisionTime": "2017-07-09T00:38:22Z"
		},
		{
			"checksumSHA1": "Anof4bt0AU+Sa3R8Rq0KBnlpbaQ=",
			"path": "golang.org/x/text/unicode/norm",
			"revision": "836efe42bb4aa16aaa17b9c155d8813d336ed720",
			"revisionTime": "2017-07-09T00:38:22Z"
		},
		{
			"checksumSHA1": "5R2IZ5umPfkD5QKt3pwrbIgmrDk=",
			"path": "golang.org/x/text/unicode/rangetable",
			"revision": "836efe42bb4aa16aaa17b9c155d8813d336ed720",
			"revisionTime": "2017-07-09T00:38:22Z"
		},
		{
			"checksumSHA1": "h/06ikMECfJoTkWj2e1nJ30aDDg=",
			"path": "golang.org/x/time/rate",
			"revision": "a4bde12657593d5e90d0533a3e4fd95e635124cb",
			"revisionTime": "2016-02-02T18:34:45Z"
		},
		{
			"checksumSHA1": "AvVpgwhxhJgjoSledwDtYrEKVE4=",
			"path": "google.golang.org/genproto/googleapis/rpc/status",
			"revision": "b0a3dcfcd1a9bd48e63634bd8802960804cf8315",
			"revisionTime": "2017-07-11T23:52:30Z"
		},
		{
			"checksumSHA1": "2HA7jxFtX4Dp7Lt3wafAUXa9IZc=",
			"path": "google.golang.org/grpc",
			"revision": "0c41876308d45bc82e587965971e28be659a1aca",
			"revisionTime": "2017-07-21T17:58:12Z"
		},
		{
			"checksumSHA1": "/eTpFgjvMq5Bc9hYnw5fzKG4B6I=",
			"path": "google.golang.org/grpc/codes",
			"revision": "0c41876308d45bc82e587965971e28be659a1aca",
			"revisionTime": "2017-07-21T17:58:12Z"
		},
		{
			"checksumSHA1": "5ylThBvJnIcyWhL17AC9+Sdbw2E=",
			"path": "google.golang.org/grpc/credentials",
			"revision": "0c41876308d45bc82e587965971e28be659a1aca",
			"revisionTime": "2017-07-21T17:58:12Z"
		},
		{
			"checksumSHA1": "2NbY9kmMweE4VUsruRsvmViVnNg=",
			"path": "google.golang.org/grpc/grpclb/grpc_lb_v1",
			"revision": "0c41876308d45bc82e587965971e28be659a1aca",
			"revisionTime": "2017-07-21T17:58:12Z"
		},
		{
			"checksumSHA1": "MCQmohiDJwkgLWu/wpnekweQh8s=",
			"path": "google.golang.org/grpc/grpclog",
			"revision": "0c41876308d45bc82e587965971e28be659a1aca",
			"revisionTime": "2017-07-21T17:58:12Z"
		},
		{
			"checksumSHA1": "pc9cweMiKQ5hVMuO9UoMGdbizaY=",
			"path": "google.golang.org/grpc/health",
			"revision": "0c41876308d45bc82e587965971e28be659a1aca",
			"revisionTime": "2017-07-21T17:58:12Z"
		},
		{
			"checksumSHA1": "W5KfI1NIGJt7JaVnLzefDZr3+4s=",
			"path": "google.golang.org/grpc/health/grpc_health_v1",
			"revision": "0c41876308d45bc82e587965971e28be659a1aca",
			"revisionTime": "2017-07-21T17:58:12Z"
		},
		{
			"checksumSHA1": "U9vDe05/tQrvFBojOQX8Xk12W9I=",
			"path": "google.golang.org/grpc/internal",
			"revision": "0c41876308d45bc82e587965971e28be659a1aca",
			"revisionTime": "2017-07-21T17:58:12Z"
		},
		{
			"checksumSHA1": "hcuHgKp8W0wIzoCnNfKI8NUss5o=",
			"path": "google.golang.org/grpc/keepalive",
			"revision": "0c41876308d45bc82e587965971e28be659a1aca",
			"revisionTime": "2017-07-21T17:58:12Z"
		},
		{
			"checksumSHA1": "N++Ur11m6Dq3j14/Hc2Kqmxroag=",
			"path": "google.golang.org/grpc/metadata",
			"revision": "0c41876308d45bc82e587965971e28be659a1aca",
			"revisionTime": "2017-07-21T17:58:12Z"
		},
		{
			"checksumSHA1": "Zzb7Xsc3tbTJzrcZbSPyye+yxmw=",
			"path": "google.golang.org/grpc/naming",
			"revision": "0c41876308d45bc82e587965971e28be659a1aca",
			"revisionTime": "2017-07-21T17:58:12Z"
		},
		{
			"checksumSHA1": "n5EgDdBqFMa2KQFhtl+FF/4gIFo=",
			"path": "google.golang.org/grpc/peer",
			"revision": "0c41876308d45bc82e587965971e28be659a1aca",
			"revisionTime": "2017-07-21T17:58:12Z"
		},
		{
			"checksumSHA1": "ZY8Tq61fGK1stTuvwK5WoqcU8j8=",
			"path": "google.golang.org/grpc/stats",
			"revision": "0c41876308d45bc82e587965971e28be659a1aca",
			"revisionTime": "2017-07-21T17:58:12Z"
		},
		{
			"checksumSHA1": "DIv9qbApAoh2cF2G3Br24lVPqUI=",
			"path": "google.golang.org/grpc/status",
			"revision": "0c41876308d45bc82e587965971e28be659a1aca",
			"revisionTime": "2017-07-21T17:58:12Z"
		},
		{
			"checksumSHA1": "aixGx/Kd0cj9ZlZHacpHe3XgMQ4=",
			"path": "google.golang.org/grpc/tap",
			"revision": "0c41876308d45bc82e587965971e28be659a1aca",
			"revisionTime": "2017-07-21T17:58:12Z"
		},
		{
			"checksumSHA1": "oFGr0JoquaPGVnV86fVL8MVTc3A=",
			"path": "google.golang.org/grpc/transport",
			"revision": "0c41876308d45bc82e587965971e28be659a1aca",
			"revisionTime": "2017-07-21T17:58:12Z"
		},
		{
			"checksumSHA1": "93uHIq25lffEKY47PV8dBPD+XuQ=",
			"path": "gopkg.in/fsnotify.v1",
			"revision": "a8a77c9133d2d6fd8334f3260d06f60e8d80a5fb",
			"revisionTime": "2016-06-29T01:11:04Z"
		},
		{
			"checksumSHA1": "i97goLq3AIfUNB8l1hxGGMSW0+s=",
			"path": "gopkg.in/lxc/go-lxc.v2",
			"revision": "f8a6938e600c634232eeef79dc04a1226f73a88b",
			"revisionTime": "2016-08-03T16:52:18Z"
		},
		{
			"checksumSHA1": "TO8baX+t1Qs7EmOYth80MkbKzFo=",
			"path": "gopkg.in/tomb.v1",
			"revision": "dd632973f1e7218eb1089048e0798ec9ae7dceb8",
			"revisionTime": "2014-10-24T13:56:13Z"
		},
		{
			"checksumSHA1": "WiyCOMvfzRdymImAJ3ME6aoYUdM=",
			"path": "gopkg.in/tomb.v2",
			"revision": "14b3d72120e8d10ea6e6b7f87f7175734b1faab8",
			"revisionTime": "2014-06-26T14:46:23Z"
		},
		{
			"checksumSHA1": "12GqsW8PiRPnezDDy0v4brZrndM=",
			"path": "gopkg.in/yaml.v2",
			"revision": "a5b47d31c556af34a302ce5d659e6fea44d90de0",
			"revisionTime": "2016-09-28T15:37:09Z"
		}
	],
	"rootPath": "github.com/hashicorp/nomad"
}<|MERGE_RESOLUTION|>--- conflicted
+++ resolved
@@ -1406,15 +1406,12 @@
 			"revisionTime": "2017-06-05T21:53:11Z"
 		},
 		{
-<<<<<<< HEAD
-=======
 			"checksumSHA1": "nqWNlnMmVpt628zzvyo6Yv2CX5Q=",
 			"path": "golang.org/x/crypto/ssh/terminal",
 			"revision": "eb71ad9bd329b5ac0fd0148dd99bd62e8be8e035",
 			"revisionTime": "2017-08-07T10:11:13Z"
         },
         {
->>>>>>> 1dc79e07
 			"checksumSHA1": "pE9lQ5mMiW10+m6CS9XQDhSACNU=",
 			"path": "golang.org/x/crypto/blake2b",
 			"revision": "eb71ad9bd329b5ac0fd0148dd99bd62e8be8e035",
