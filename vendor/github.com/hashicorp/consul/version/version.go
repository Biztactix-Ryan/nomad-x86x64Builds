--- conflicted
+++ resolved
@@ -15,11 +15,7 @@
 	//
 	// Version must conform to the format expected by github.com/hashicorp/go-version
 	// for tests to work.
-<<<<<<< HEAD
-	Version = "1.7.3"
-=======
 	Version = "1.7.7"
->>>>>>> d787c28d
 
 	// A pre-release marker for the version. If this is "" (empty string)
 	// then it means that it is a final release. Otherwise, this is a pre-release
