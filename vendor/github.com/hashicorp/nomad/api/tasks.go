--- conflicted
+++ resolved
@@ -647,33 +647,6 @@
 
 // Task is a single process in a task group.
 type Task struct {
-<<<<<<< HEAD
-	Name            string
-	Driver          string
-	User            string
-	Lifecycle       *TaskLifecycle
-	Config          map[string]interface{}
-	Constraints     []*Constraint
-	Affinities      []*Affinity
-	Env             map[string]string
-	Services        []*Service
-	Resources       *Resources
-	RestartPolicy   *RestartPolicy
-	Meta            map[string]string
-	KillTimeout     *time.Duration `mapstructure:"kill_timeout"`
-	LogConfig       *LogConfig     `mapstructure:"logs"`
-	Artifacts       []*TaskArtifact
-	Vault           *Vault
-	Templates       []*Template
-	DispatchPayload *DispatchPayloadConfig
-	VolumeMounts    []*VolumeMount
-	CSIPluginConfig *TaskCSIPluginConfig `mapstructure:"csi_plugin" json:",omitempty"`
-	Leader          bool
-	ShutdownDelay   time.Duration `mapstructure:"shutdown_delay"`
-	KillSignal      string        `mapstructure:"kill_signal"`
-	Kind            string
-	ScalingPolicies []*ScalingPolicy
-=======
 	Name            string                 `hcl:"name,label"`
 	Driver          string                 `hcl:"driver,optional"`
 	User            string                 `hcl:"user,optional"`
@@ -698,7 +671,7 @@
 	ShutdownDelay   time.Duration          `mapstructure:"shutdown_delay" hcl:"shutdown_delay,optional"`
 	KillSignal      string                 `mapstructure:"kill_signal" hcl:"kill_signal,optional"`
 	Kind            string                 `hcl:"kind,optional"`
->>>>>>> ec3650fe
+	ScalingPolicies []*ScalingPolicy       `hcl:"scaling,block"`
 }
 
 func (t *Task) Canonicalize(tg *TaskGroup, job *Job) {
