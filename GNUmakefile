--- conflicted
+++ resolved
@@ -355,14 +355,9 @@
 	$(if $(ENABLE_RACE),GORACE="strip_path_prefix=$(GOPATH)/src") $(GO_TEST_CMD) \
 		$(if $(ENABLE_RACE),-race) $(if $(VERBOSE),-v) \
 		-cover \
-<<<<<<< HEAD
-		-timeout=15m \
-		-tags="$(GO_TAGS)" $(GOTEST_PKGS) $(if $(VERBOSE), >test.log ; echo $$? > exit-code)
-=======
 		-timeout=20m \
 		-tags "$(GO_TAGS)" \
 		$(GOTEST_PKGS) $(if $(VERBOSE), >test.log ; echo $$? > exit-code)
->>>>>>> 636345a1
 	@if [ $(VERBOSE) ] ; then \
 		bash -C "$(PROJECT_ROOT)/scripts/test_check.sh" ; \
 	fi
