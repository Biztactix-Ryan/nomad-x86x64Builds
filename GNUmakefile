SHELL = bash
PROJECT_ROOT := $(patsubst %/,%,$(dir $(abspath $(lastword $(MAKEFILE_LIST)))))
THIS_OS := $(shell uname | cut -d- -f1)
THIS_ARCH := $(shell uname -m)

GIT_COMMIT := $(shell git rev-parse HEAD)
GIT_DIRTY := $(if $(shell git status --porcelain),+CHANGES)

GO_LDFLAGS := "-X github.com/hashicorp/nomad/version.GitCommit=$(GIT_COMMIT)$(GIT_DIRTY)"
GO_TAGS ?= ent consulent
ON_PREM_MODULES_GO_TAGS ?= ent on_prem_modules consulent
ON_PREM_PLATFORM_GO_TAGS ?= ent on_prem_platform consulent
ifeq ($(CI),true)
GO_TAGS := codegen_generated $(GO_TAGS)
ON_PREM_MODULES_GO_TAGS  := codegen_generated $(ON_PREM_MODULES_GO_TAGS)
ON_PREM_PLATFORM_GO_TAGS  := codegen_generated $(ON_PREM_PLATFORM_GO_TAGS)
endif

ifneq (MSYS_NT,$(THIS_OS))
# GOPATH supports PATH style multi-paths; assume the first entry is favorable.
# Necessary because new Circle images override GOPATH with multiple values.
# See: https://discuss.circleci.com/t/gopath-is-set-to-multiple-directories/7174
GOPATH := $(shell go env GOPATH | cut -d: -f1)
endif

# Respect $GOBIN if set in environment or via $GOENV file.
BIN := $(shell go env GOBIN)
ifndef BIN
BIN := $(GOPATH)/bin
endif

# Don't embed the Nomad UI when the NOMAD_NO_UI env var is set.
ifndef NOMAD_NO_UI
GO_TAGS := ui $(GO_TAGS)
endif

ifeq ($(CIRCLECI),true)
GO_TEST_CMD = $(if $(shell command -v gotestsum 2>/dev/null),gotestsum --,go test)
else
GO_TEST_CMD = go test
endif

ifeq ($(origin GOTEST_PKGS_EXCLUDE), undefined)
GOTEST_PKGS ?= "./..."
else
GOTEST_PKGS=$(shell go list ./... | sed 's/github.com\/hashicorp\/nomad/./' | egrep -v "^($(GOTEST_PKGS_EXCLUDE))(/.*)?$$")
endif

# tag corresponding to latest release we maintain backward compatibility with
PROTO_COMPARE_TAG ?= v1.0.3$(if $(findstring ent,$(GO_TAGS)),+ent,)

# LAST_RELEASE is the git sha of the latest release corresponding to this branch. main should have the latest
# published release, and release branches should point to the latest published release in the X.Y release line.
LAST_RELEASE ?= v1.3.3

default: help

ifeq (Linux,$(THIS_OS))
ALL_TARGETS = linux_386 \
	linux_amd64 \
	linux_arm \
	linux_arm64 \
	windows_386 \
	windows_amd64
endif

ifeq (s390x,$(THIS_ARCH))
ALL_TARGETS = linux_s390x
endif

ifeq (Darwin,$(THIS_OS))
ALL_TARGETS = darwin_amd64 \
	darwin_arm64
endif

ifeq (FreeBSD,$(THIS_OS))
ALL_TARGETS = freebsd_amd64
endif

SUPPORTED_OSES = Darwin Linux FreeBSD Windows MSYS_NT

CGO_ENABLED = 1

# include per-user customization after all variables are defined
-include GNUMakefile.local

pkg/%/nomad: GO_OUT ?= $@
pkg/%/nomad: CC ?= $(shell go env CC)
pkg/%/nomad: ## Build Nomad for GOOS_GOARCH, e.g. pkg/linux_amd64/nomad
ifeq (,$(findstring $(THIS_OS),$(SUPPORTED_OSES)))
	$(warning WARNING: Building Nomad is only supported on $(SUPPORTED_OSES); not $(THIS_OS))
endif
	@echo "==> Building $@ with tags $(GO_TAGS)..."
	@CGO_ENABLED=$(CGO_ENABLED) \
		GOOS=$(firstword $(subst _, ,$*)) \
		GOARCH=$(lastword $(subst _, ,$*)) \
		CC=$(CC) \
		go build -trimpath -ldflags $(GO_LDFLAGS) -tags "$(GO_TAGS)" -o $(GO_OUT)

ifneq (armv7l,$(THIS_ARCH))
pkg/linux_arm/nomad: CC = arm-linux-gnueabihf-gcc
endif

ifneq (aarch64,$(THIS_ARCH))
pkg/linux_arm64/nomad: CC = aarch64-linux-gnu-gcc
endif

ifeq (Darwin,$(THIS_OS))
pkg/linux_%/nomad: CGO_ENABLED = 0
endif

pkg/windows_%/nomad: GO_OUT = $@.exe

# Define package targets for each of the build targets we actually have on this system
define makePackageTarget

pkg/$(1).zip: pkg/$(1)/nomad
	@echo "==> Packaging for $(1)..."
	curl -s -o pkg/$(1)/EULA.txt https://eula.hashicorp.com/EULA.txt
	curl -s -o pkg/$(1)/TermsOfEvaluation.txt https://eula.hashicorp.com/TermsOfEvaluation.txt
	@zip -j pkg/$(1).zip pkg/$(1)/*

endef

# Reify the package targets
$(foreach t,$(ALL_TARGETS),$(eval $(call makePackageTarget,$(t))))

.PHONY: bootstrap
bootstrap: deps lint-deps git-hooks # Install all dependencies

.PHONY: deps
deps:  ## Install build and development dependencies
	@echo "==> Updating build dependencies..."
	go install github.com/hashicorp/go-bindata/go-bindata@bf7910af899725e4938903fb32048c7c0b15f12e
	go install github.com/elazarl/go-bindata-assetfs/go-bindata-assetfs@234c15e7648ff35458026de92b34c637bae5e6f7
	go install github.com/a8m/tree/cmd/tree@fce18e2a750ea4e7f53ee706b1c3d9cbb22de79c
	go install gotest.tools/gotestsum@v1.7.0
	go install github.com/hashicorp/hcl/v2/cmd/hclfmt@d0c4fa8b0bbc2e4eeccd1ed2a32c2089ed8c5cf1
	go install github.com/golang/protobuf/protoc-gen-go@v1.3.4
	go install github.com/hashicorp/go-msgpack/codec/codecgen@v1.1.5
	go install github.com/bufbuild/buf/cmd/buf@v0.36.0
	go install github.com/hashicorp/go-changelog/cmd/changelog-build@latest
	go install golang.org/x/tools/cmd/stringer@v0.1.12
	go install gophers.dev/cmds/hc-install/cmd/hc-install@v1.0.2

.PHONY: lint-deps
lint-deps: ## Install linter dependencies
## Keep versions in sync with tools/go.mod (see https://github.com/golang/go/issues/30515)
	@echo "==> Updating linter dependencies..."
	go install github.com/golangci/golangci-lint/cmd/golangci-lint@v1.46.2
	go install github.com/client9/misspell/cmd/misspell@v0.3.4
	go install github.com/hashicorp/go-hclog/hclogvet@v0.1.4

.PHONY: git-hooks
git-dir = $(shell git rev-parse --git-dir)
git-hooks: $(git-dir)/hooks/pre-push
$(git-dir)/hooks/%: dev/hooks/%
	cp $^ $@
	chmod 755 $@

.PHONY: check
check: ## Lint the source code
	@echo "==> Linting source code..."
	@golangci-lint run

	@echo "==> Linting hclog statements..."
	@hclogvet .

	@echo "==> Spell checking website..."
	@misspell -error -source=text website/pages/

	@echo "==> Checking for breaking changes in protos..."
	@buf breaking --config tools/buf/buf.yaml --against-config tools/buf/buf.yaml --against .git#tag=$(PROTO_COMPARE_TAG)

	@echo "==> Check proto files are in-sync..."
	@$(MAKE) proto
	@if (git status -s | grep -q .pb.go); then echo the following proto files are out of sync; git status -s | grep .pb.go; exit 1; fi

	@echo "==> Check format of jobspecs and HCL files..."
	@$(MAKE) hclfmt
	@if (git status -s | grep -q -e '\.hcl$$' -e '\.nomad$$' -e '\.tf$$'); then echo the following HCL files are out of sync; git status -s | grep -e '\.hcl$$' -e '\.nomad$$' -e '\.tf$$'; exit 1; fi

	@echo "==> Check API package is isolated from rest"
	@cd ./api && if go list --test -f '{{ join .Deps "\n" }}' . | grep github.com/hashicorp/nomad/ | grep -v -e /nomad/api/ -e nomad/api.test; then echo "  /api package depends the ^^ above internal nomad packages.  Remove such dependency"; exit 1; fi

	@echo "==> Check command package does not import structs"
	@cd ./command && if go list -f '{{ join .Imports "\n" }}' . | grep github.com/hashicorp/nomad/nomad/structs; then echo "  /command package imports the structs pkg. Remove such import"; exit 1; fi

	@echo "==> Checking Go mod.."
	@GO111MODULE=on $(MAKE) tidy
	@if (git status --porcelain | grep -Eq "go\.(mod|sum)"); then \
		echo go.mod or go.sum needs updating; \
		git --no-pager diff go.mod; \
		git --no-pager diff go.sum; \
		exit 1; fi

	@echo "==> Check raft util msg type mapping are in-sync..."
	@go generate ./helper/raftutil/
	@if (git status -s ./helper/raftutil| grep -q .go); then echo "raftutil helper message type mapping is out of sync. Run go generate ./... and push."; exit 1; fi

.PHONY: checkscripts
checkscripts: ## Lint shell scripts
	@echo "==> Linting scripts..."
	@find scripts -type f -name '*.sh' | xargs shellcheck

.PHONY: checkproto
checkproto: ## Lint protobuf files
	@echo "==> Lint proto files..."
	@buf check lint --config tools/buf/buf.yaml

	@echo "==> Checking for breaking changes in protos..."
	@buf check breaking --config tools/buf/buf.yaml --against-config tools/buf/buf.yaml --against .git#tag=$(PROTO_COMPARE_TAG)

.PHONY: generate-all
generate-all: generate-structs proto generate-examples ## Generate structs, protobufs, examples

.PHONY: progenerate-all
progenerate-all: progenerate-structs proto

.PHONY: generate-structs
generate-structs: LOCAL_PACKAGES = $(shell go list ./...)
generate-structs: ## Update generated code
<<<<<<< HEAD
	@echo "--> Running go generate..."
	@go generate -tags="$(GO_TAGS)" $(LOCAL_PACKAGES)
=======
	@echo "==> Running go generate..."
	@go generate $(LOCAL_PACKAGES)
>>>>>>> c1abf47e

.PHONY: proto
proto: ## Generate protobuf bindings
	@echo "==> Generating proto bindings..."
	@buf --config tools/buf/buf.yaml --template tools/buf/buf.gen.yaml generate

.PHONY: generate-examples
generate-examples: command/job_init.bindata_assetfs.go

command/job_init.bindata_assetfs.go: command/assets/*
	go-bindata-assetfs -pkg command -o command/job_init.bindata_assetfs.go ./command/assets/...

changelog: ## Generate changelog from entries
	@changelog-build -last-release $(LAST_RELEASE) -this-release HEAD \
		-entries-dir .changelog/ -changelog-template ./.changelog/changelog.tmpl -note-template ./.changelog/note.tmpl

## We skip the terraform directory as there are templated hcl configurations
## that do not successfully compile without rendering
.PHONY: hclfmt
hclfmt: ## Format HCL files with hclfmt
	@echo "==> Formatting HCL"
	@find . -name '.terraform' -prune \
	        -o -name 'upstart.nomad' -prune \
	        -o -name '.git' -prune \
	        -o -name 'node_modules' -prune \
	        -o -name '.next' -prune \
	        -o -path './ui/dist' -prune \
	        -o -path './website/out' -prune \
	        -o \( -name '*.nomad' -o -name '*.hcl' -o -name '*.tf' \) \
	      -print0 | xargs -0 hclfmt -w

.PHONY: tidy
tidy: ## Tidy up the go mod files
	@echo "==> Tidy up submodules"
	@cd tools && go mod tidy
	@cd api && go mod tidy
	@echo "==> Tidy nomad module"
	@go mod tidy

.PHONY: dev
dev: GOOS=$(shell go env GOOS)
dev: GOARCH=$(shell go env GOARCH)
dev: DEV_TARGET=pkg/$(GOOS)_$(GOARCH)/nomad
dev: hclfmt ## Build for the current development platform
	@echo "==> Removing old development build..."
	@rm -f $(PROJECT_ROOT)/$(DEV_TARGET)
	@rm -f $(PROJECT_ROOT)/bin/nomad
	@rm -f $(BIN)/nomad
	@if [ -d vendor ]; then echo -e "==> WARNING: Found vendor directory.  This may cause build errors, consider running 'rm -r vendor' or 'make clean' to remove.\n"; fi
	@$(MAKE) --no-print-directory \
		$(DEV_TARGET) \
		GO_TAGS="$(GO_TAGS) $(NOMAD_UI_TAG)"
	@mkdir -p $(PROJECT_ROOT)/bin
	@mkdir -p $(BIN)
	@cp $(PROJECT_ROOT)/$(DEV_TARGET) $(PROJECT_ROOT)/bin/
	@cp $(PROJECT_ROOT)/$(DEV_TARGET) $(BIN)

.PHONY: premplatdev
premplatdev: GOOS=$(shell go env GOOS)
premplatdev: GOARCH=$(shell go env GOARCH)
premplatdev: GOPATH=$(shell go env GOPATH)
premplatdev: DEV_TARGET=pkg/$(GOOS)_$(GOARCH)/nomad
premplatdev: changelogfmt hclfmt ## Build for the current development platform
	@echo "==> Removing old development build..."
	@rm -f $(PROJECT_ROOT)/$(DEV_TARGET)
	@rm -f $(PROJECT_ROOT)/bin/nomad
	@rm -f $(GOPATH)/bin/nomad
	@$(MAKE) --no-print-directory \
		$(DEV_TARGET) \
		GO_TAGS="$(ON_PREM_PLATFORM_GO_TAGS) $(NOMAD_UI_TAG)"
	@mkdir -p $(PROJECT_ROOT)/bin
	@mkdir -p $(GOPATH)/bin
	@cp $(PROJECT_ROOT)/$(DEV_TARGET) $(PROJECT_ROOT)/bin/
	@cp $(PROJECT_ROOT)/$(DEV_TARGET) $(GOPATH)/bin

.PHONY: premmoddev
premmoddev: GOOS=$(shell go env GOOS)
premmoddev: GOARCH=$(shell go env GOARCH)
premmoddev: GOPATH=$(shell go env GOPATH)
premmoddev: DEV_TARGET=pkg/$(GOOS)_$(GOARCH)/nomad
premmoddev: changelogfmt hclfmt ## Build for the current development platform
	@echo "==> Removing old development build..."
	@rm -f $(PROJECT_ROOT)/$(DEV_TARGET)
	@rm -f $(PROJECT_ROOT)/bin/nomad
	@rm -f $(GOPATH)/bin/nomad
	@$(MAKE) --no-print-directory \
		$(DEV_TARGET) \
		GO_TAGS="$(ON_PREM_MODULES_GO_TAGS) $(NOMAD_UI_TAG)"
	@mkdir -p $(PROJECT_ROOT)/bin
	@mkdir -p $(GOPATH)/bin
	@cp $(PROJECT_ROOT)/$(DEV_TARGET) $(PROJECT_ROOT)/bin/
	@cp $(PROJECT_ROOT)/$(DEV_TARGET) $(GOPATH)/bin

.PHONY: prerelease
prerelease: GO_TAGS=ui codegen_generated release ent consulent
prerelease: generate-all ember-dist static-assets ## Generate all the static assets for a Nomad release

.PHONY: release
release: GO_TAGS=ui codegen_generated release ent consulent
release: clean $(foreach t,$(ALL_TARGETS),pkg/$(t).zip) ## Build all release packages which can be built on this platform.
	@echo "==> Results:"
	@tree --dirsfirst $(PROJECT_ROOT)/pkg

.PHONY: premplatrelease
premplatrelease: GO_TAGS=ui codegen_generated release ent consulent on_prem_platform
premplatrelease: clean $(foreach t,$(ALL_TARGETS),pkg/$(t).zip) ## Build all release packages which can be built on this platform.
	@echo "==> Results:"
	@tree --dirsfirst $(PROJECT_ROOT)/pkg

.PHONY: premmodrelease
premmodrelease: GO_TAGS=ui codegen_generated release ent consulent on_prem_modules
premmodrelease: clean $(foreach t,$(ALL_TARGETS),pkg/$(t).zip) ## Build all release packages which can be built on this platform.
	@echo "==> Results:"
	@tree --dirsfirst $(PROJECT_ROOT)/pkg

.PHONY: test
test: ## Run the Nomad test suite and/or the Nomad UI test suite
	@if [ ! $(SKIP_NOMAD_TESTS) ]; then \
		make test-nomad; \
		fi
	@if [ $(RUN_WEBSITE_TESTS) ]; then \
		make test-website; \
		fi
	@if [ $(RUN_UI_TESTS) ]; then \
		make test-ui; \
		fi
	@if [ $(RUN_E2E_TESTS) ]; then \
		make e2e-test; \
		fi

.PHONY: test-nomad
test-nomad: dev ## Run Nomad test suites
	@echo "==> Running Nomad test suites:"
	$(if $(ENABLE_RACE),GORACE="strip_path_prefix=$(GOPATH)/src") $(GO_TEST_CMD) \
		$(if $(ENABLE_RACE),-race) $(if $(VERBOSE),-v) \
		-cover \
		-timeout=20m \
		-count=1 \
		-tags "$(GO_TAGS)" \
		$(GOTEST_PKGS)

.PHONY: test-nomad-module
test-nomad-module: dev ## Run Nomad test suites on a sub-module
	@echo "==> Running Nomad test suites on sub-module $(GOTEST_MOD)"
	@cd $(GOTEST_MOD) && $(if $(ENABLE_RACE),GORACE="strip_path_prefix=$(GOPATH)/src") $(GO_TEST_CMD) \
		$(if $(ENABLE_RACE),-race) $(if $(VERBOSE),-v) \
		-cover \
		-timeout=20m \
		-count=1 \
		-tags "$(GO_TAGS)" \
		./...

.PHONY: e2e-test
e2e-test: dev ## Run the Nomad e2e test suite
	@echo "==> Running Nomad E2E test suites:"
	go test \
		$(if $(ENABLE_RACE),-race) $(if $(VERBOSE),-v) \
		-timeout=900s \
		-tags "$(GO_TAGS)" \
		github.com/hashicorp/nomad/e2e

.PHONY: integration-test
integration-test: dev ## Run Nomad integration tests
	@echo "==> Running Nomad integration test suites:"
	go test \
		$(if $(ENABLE_RACE),-race) $(if $(VERBOSE),-v) \
		-cover \
		-timeout=900s \
		-tags "$(GO_TAGS)" \
		github.com/hashicorp/nomad/e2e/vaultcompat/ \
		-integration

.PHONY: clean
clean: GOPATH=$(shell go env GOPATH)
clean: ## Remove build artifacts
	@echo "==> Cleaning build artifacts..."
	@rm -rf "$(PROJECT_ROOT)/bin/"
	@rm -rf "$(PROJECT_ROOT)/pkg/"
	@rm -rf "$(PROJECT_ROOT)/vendor/"
	@rm -f "$(BIN)/nomad"

.PHONY: testcluster
testcluster: ## Bring up a Linux test cluster using Vagrant. Set PROVIDER if necessary.
	vagrant up nomad-server01 \
		nomad-server02 \
		nomad-server03 \
		nomad-client01 \
		nomad-client02 \
		nomad-client03 \
		$(if $(PROVIDER),--provider $(PROVIDER))

.PHONY: static-assets
static-assets: ## Compile the static routes to serve alongside the API
	@echo "==> Generating static assets"
	@go-bindata-assetfs -pkg agent -prefix ui -modtime 1480000000 -tags ui -o bindata_assetfs.go ./ui/dist/...
	@mv bindata_assetfs.go command/agent

.PHONY: test-ui
test-ui: ## Run Nomad UI test suite
	@echo "==> Installing JavaScript assets"
	@cd ui && npm rebuild node-sass
	@cd ui && yarn install
	@echo "==> Running ember tests"
	@cd ui && npm test

.PHONY: ember-dist
ember-dist: ## Build the static UI assets from source
	@echo "==> Installing JavaScript assets"
	@cd ui && yarn install --silent --network-timeout 300000
	@cd ui && npm rebuild node-sass
	@echo "==> Building Ember application"
	@cd ui && npm run build

.PHONY: dev-ui
dev-ui: ember-dist static-assets ## Build a dev UI binary
	@$(MAKE) NOMAD_UI_TAG="ui" dev ## Build a dev binary with the UI baked in

HELP_FORMAT="    \033[36m%-25s\033[0m %s\n"
.PHONY: help
help: ## Display this usage information
	@echo "Valid targets:"
	@grep -E '^[^ ]+:.*?## .*$$' $(MAKEFILE_LIST) | \
		sort | \
		awk 'BEGIN {FS = ":.*?## "}; \
			{printf $(HELP_FORMAT), $$1, $$2}'
	@echo ""
	@echo "This host will build the following targets if 'make release' is invoked:"
	@echo $(ALL_TARGETS) | sed 's/^/    /'

.PHONY: ui-screenshots
ui-screenshots: ## Collect  UI screenshots
	@echo "==> Collecting UI screenshots..."
        # Build the screenshots image if it doesn't exist yet
	@if [[ "$$(docker images -q nomad-ui-screenshots 2> /dev/null)" == "" ]]; then \
		docker build --tag="nomad-ui-screenshots" ./scripts/screenshots; \
	fi
	@docker run \
		--rm \
		--volume "$(shell pwd)/scripts/screenshots/screenshots:/screenshots" \
		nomad-ui-screenshots

.PHONY: ui-screenshots-local
ui-screenshots-local: ## Collect UI screenshots (local)
	@echo "==> Collecting UI screenshots (local)..."
	@cd scripts/screenshots/src && SCREENSHOTS_DIR="../screenshots" node index.js

.PHONY: version
version: ## Lookup the current build version
ifneq (,$(wildcard version/version_ent.go))
	@$(CURDIR)/scripts/version.sh version/version.go version/version_ent.go
else
	@$(CURDIR)/scripts/version.sh version/version.go version/version.go
endif

.PHONY: missing
missing: ## Check for packages not being tested
	@echo "==> Checking for packages not being tested ..."
	@go run -modfile tools/go.mod tools/missing/main.go .github/workflows/test-core.yaml<|MERGE_RESOLUTION|>--- conflicted
+++ resolved
@@ -220,13 +220,8 @@
 .PHONY: generate-structs
 generate-structs: LOCAL_PACKAGES = $(shell go list ./...)
 generate-structs: ## Update generated code
-<<<<<<< HEAD
-	@echo "--> Running go generate..."
+	@echo "==> Running go generate..."
 	@go generate -tags="$(GO_TAGS)" $(LOCAL_PACKAGES)
-=======
-	@echo "==> Running go generate..."
-	@go generate $(LOCAL_PACKAGES)
->>>>>>> c1abf47e
 
 .PHONY: proto
 proto: ## Generate protobuf bindings
