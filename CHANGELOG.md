--- conflicted
+++ resolved
@@ -1,11 +1,8 @@
-<<<<<<< HEAD
-=======
 ## 0.11.8 (November 19, 2020)
 
 BUG FIXES:
  * client: _Backport from v0.12.9_ - Fixed a regression where `NOMAD_{ALLOC,TASK,SECRETS}_DIR` variables would cause an error when interpolated into `template.source` stanzas. [[GH-9402](https://github.com/hashicorp/nomad/issues/9402)]
 
->>>>>>> a347bcef
 ## 0.11.7 (November 10, 2020)
 
 SECURITY:
