--- conflicted
+++ resolved
@@ -15,15 +15,8 @@
             - /^docs-.*/
             - stable-website
 
-<<<<<<< HEAD
-#  - build-darwin-binaries:
-#      filters: *backend_branches_filter
 #  - test-windows:
 #      filters: *backend_branches_filter
-=======
-  - test-windows:
-      filters: *backend_branches_filter
->>>>>>> bcde96fd
 
   - test-machine:
       name: "test-client"
