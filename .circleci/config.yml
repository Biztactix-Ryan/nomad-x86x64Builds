version: 2.1

references:
  # environment specific references - aim to avoid conflicts
  go-machine-image: &go_machine_image
    ubuntu-2004:202111-02
  go-windows-image: &go_windows_image
    windows-server-2019-vs2019:stable

  # common references
  common_envs: &common_envs
    NOMAD_SLOW_TEST: 1
    GOTESTSUM_JUNITFILE: /tmp/test-reports/results.xml
    GOTESTSUM_JSONFILE: /tmp/test-reports/testjsonfile.json
    # disable implicit git paging.  CircleCI runs commands with in a tty
    # making git assume it's an interactive session.
    PAGER: cat
    GIT_PAGER: cat

commands:
  install-buf:
    steps:
      - run:
          name: install buf
          command: |
            sudo ./scripts/vagrant-linux-priv-buf.sh
  install-vault:
    parameters:
      version:
        type: string
        default: 1.2.4
    steps:
      - run:
          name: Install Vault
          command: |
            set -x

            case "${OSTYPE}" in
              linux*)  os="linux" ;;
              darwin*) os="darwin" ;;
              msys*)   os="windows" ;;
              *)       echo "unknown os: ${OSTYPE}"; exit 1 ;;
            esac

            curl -SL --fail -o /tmp/vault.zip https://releases.hashicorp.com/vault/"<< parameters.version >>"/vault_"<< parameters.version >>"_"${os}"_amd64.zip

            if [[ "${os}" != "windows" ]]; then
              sudo unzip -d /usr/local/bin /tmp/vault.zip
              rm -rf /tmp/vault*
            else
              rm -rf c:\Windows\vault.exe
              unzip /tmp/vault.zip -d "/c/Windows"
              rm -rf /tmp/vault*
            fi
  install-consul:
    parameters:
      version:
        type: string
        default: 1.8.3
    steps:
      - run:
          name: Install Consul << parameters.version >>
          command: |
            curl -SL --fail -o /tmp/consul.zip https://releases.hashicorp.com/consul/<< parameters.version >>/consul_<< parameters.version >>_linux_amd64.zip
            sudo unzip -d /usr/local/bin /tmp/consul.zip
            rm -rf /tmp/consul*
  install-golang:
    parameters:
      target_directory:
        type: string
        default: /usr/local
    steps:
      - run:
          name: Install golang
          command: |
            set -x

            echo installing golang ${GOLANG_VERSION}

            case "${OSTYPE}" in
              linux*)  os="linux" ;;
              darwin*) os="darwin" ;;
              msys*)   os="windows" ;;
              *)       echo "unknown os: ${OSTYPE}"; exit 1 ;;
            esac

            if [[ "${os}" != "windows" ]]
            then
              sudo rm -rf << parameters.target_directory >>/go
              sudo mkdir -p << parameters.target_directory >>
              curl -SL --fail -o /tmp/golang.tar.gz https://dl.google.com/go/go${GOLANG_VERSION}.${os}-amd64.tar.gz
              sudo tar -C << parameters.target_directory >> -xzf /tmp/golang.tar.gz
              rm -rf /tmp/golang.tar.gz
            else
              rm -rf << parameters.target_directory >>/go
              mkdir -p <<parameters.target_directory >>
              curl -SL --fail -o /tmp/go.zip https://dl.google.com/go/go${GOLANG_VERSION}.windows-amd64.zip
              unzip -q -o /tmp/go.zip -d << parameters.target_directory >>
              rm -rf /tmp/go.zip
            fi

  install-circleci-local-cli:
    parameters:
      version:
        type: string
        default: 0.1.5879

      sha256:
        type: string
        default: f178ea62c781aec06267017404f87983c87f171fd0e66ef3737916246ae66dd6
    steps:
      - run:
          name: Install CircleCI CLI << parameters.version >>
          command: |
            CCI_VERSION="<< parameters.version >>"
            CCI_SHA256="<< parameters.sha256 >>"

            URL="https://github.com/CircleCI-Public/circleci-cli/releases/download/v${CCI_VERSION}/circleci-cli_${CCI_VERSION}_linux_amd64.tar.gz"

            mkdir -p /tmp/circleci-cli/
            curl --fail --show-error --location \
              -o /tmp/circleci-cli/cli.tar.gz "${URL}"

            echo "$CCI_SHA256 /tmp/circleci-cli/cli.tar.gz" | sha256sum -c

            tar -xz --strip-components=1 \
              -C /tmp/circleci-cli \
              -f /tmp/circleci-cli/cli.tar.gz \
              "circleci-cli_${CCI_VERSION}_linux_amd64/circleci"

            sudo cp /tmp/circleci-cli/circleci /usr/bin/circleci-local-cli

            circleci-local-cli version
  run-tests:
    steps:
      - run:
          name: Running Nomad Tests
          no_output_timeout: 20m
          command: |
            if [ -z $GOTEST_PKGS_EXCLUDE ];
            then
              unset GOTEST_PKGS_EXCLUDE
            else
              unset GOTEST_PKGS
            fi

            if [ ! -z $GOTESTARCH ]; then
              export GOARCH="$GOTESTARCH";
            fi

            mkdir -p /tmp/test-reports
            sudo -E PATH="$GOPATH/bin:/usr/local/go/bin:$PATH" make generate-structs

            if [ ! -z $GOTEST_MOD ]; then
              sudo -E PATH="$GOPATH/bin:/usr/local/go/bin:$PATH" make test-nomad-module
            else
              sudo -E PATH="$GOPATH/bin:/usr/local/go/bin:$PATH" make test-nomad
            fi

jobs:
  website-docker-image:
    docker:
      - image: docker.mirror.hashicorp.services/circleci/buildpack-deps
    shell: /usr/bin/env bash -euo pipefail -c
    steps:
      - checkout
      - run:
          name: Skip building if nothing changed
          command: |
            # There is an edge case that would cause an issue here - if dependencies are updated to an exact copy
            # of a previous version, for example if packge-lock.json is reverted, we need to manually push the new
            # image to the "latest" tag
            # Ignore job if running an enterprise build
            IMAGE_TAG=$(cat website/Dockerfile website/package-lock.json | sha256sum | awk '{print $1;}')
            echo "Using $IMAGE_TAG"

            if  [ "$CIRCLE_REPOSITORY_URL" != "git@github.com:hashicorp/nomad.git" ]; then
              echo "Not Nomad OSS Repo, not building website docker image"
              circleci-agent step halt
            elif curl https://hub.docker.com/v2/repositories/hashicorp/nomad-website/tags/$IMAGE_TAG -fsL > /dev/null; then
              echo "Dependencies have not changed, not building a new website docker image."
              circleci-agent step halt
            fi

      - setup_remote_docker
      - run:
          name: Build Docker Image
          command: |
            IMAGE_TAG=$(cat website/Dockerfile website/package-lock.json | sha256sum | awk '{print $1;}')
            echo "Using $IMAGE_TAG"

            cd website/
            docker build -t hashicorp/nomad-website:$IMAGE_TAG .
            docker tag hashicorp/nomad-website:$IMAGE_TAG hashicorp/nomad-website:latest
            docker login -u $WEBSITE_DOCKER_USER -p $WEBSITE_DOCKER_PASS
            docker push hashicorp/nomad-website

  test-windows:
    executor: go-windows

    steps:
      - run: git config --global core.autocrlf false
      - checkout
      - run:
          name: Setup
          command: |
            mkdir -p $GOBIN
            mkdir -p $GOTESTSUM_PATH
      - install-golang:
          target_directory: "c:"
      - run: go version
      - install-vault:
          version: $VAULT_VERSION
      - run: vault version
      - run: choco install make
      - run:
          name: Install golang dependencies
          command: |
            export PATH=$PATH:/c/go/bin:/c/gopath/bin
            make deps
      - run:
          name: Pre-download docker test image
          command: docker pull docker.mirror.hashicorp.services/hashicorpnomad/busybox-windows:server2016-0.1
      - run:
          name: Build nomad
          command: |
            export PATH=$PATH:/c/go/bin:/c/gopath/bin
            go build -o $GOBIN\nomad.exe
      - run:
          name: Run tests with gotestsum
          command: |
            # Only test docker driver tests for now
            export PATH=$PATH:/c/go/bin:/c/gopath/bin
            gotestsum --format=short-verbose \
              --junitfile $GOTESTSUM_PATH/results.xml \
              github.com/hashicorp/nomad/drivers/docker \
              github.com/hashicorp/nomad/client/lib/fifo \
              github.com/hashicorp/nomad/client/logmon

      - store_test_results:
          path: c:\tmp\test-reports
      - store_artifacts:
          path: c:\tmp\test-reports
  test-ui:
    docker:
      - image: docker.mirror.hashicorp.services/circleci/node:12-browsers
        environment:
          # See https://git.io/vdao3 for details.
          JOBS: 2
    steps:
      - checkout
      - restore_cache:
          keys:
            - v3-deps-{{ checksum "ui/yarn.lock" }}
      - run:
          name: yarn install
          command: cd ui && yarn install --frozen-lockfile
      - save_cache:
          key: v3-deps-{{ checksum "ui/yarn.lock" }}
          paths:
            - ./ui/node_modules
      - run:
          name: lint:js
          command: cd ui && yarn run lint:js
      - run:
          name: lint:hbs
          command: cd ui && yarn run lint:hbs
      - run:
          name: Ember tests
          command: mkdir -p /tmp/test-reports && cd ui && yarn test
      - store_test_results:
          path: /tmp/test-reports
      - store_artifacts:
          path: /tmp/test-reports
  test-machine:
    executor: "<< parameters.executor >>"
    parameters:
      test_packages:
        type: string
        default: ""
      test_module:
        type: string
        default: ""
      exclude_packages:
        type: string
        default: ""
      executor:
        type: string
        default: "go-machine"
      goarch:
        type: string
        default: "amd64"
      enable_race_testing:
        type: boolean
        default: false
    environment:
      GOTEST_PKGS_EXCLUDE: "<< parameters.exclude_packages >>"
      GOTEST_PKGS: "<< parameters.test_packages >>"
      GOTEST_MOD: "<< parameters.test_module >>"
      GOTESTARCH: "<< parameters.goarch >>"
      ENABLE_RACE: "<<# parameters.enable_race_testing >>TRUE<</ parameters.enable_race_testing >>"
    steps:
      - checkout
      - install-golang
      - install-buf
      - install-consul
      - install-vault
      - run:
          name: Install 32bit gcc libs
          command: |
            if [ ! -z $GOTESTARCH ] && [ $GOTESTARCH == "386" ]; then
              sudo apt-get update
              sudo apt-get install -y gcc-multilib
            else
              echo "Skipping 32bit lib installation while building for not 386"
            fi
      - run: PATH="$GOPATH/bin:/usr/local/go/bin:$PATH" make bootstrap
      - run-tests
      - store_test_results:
          path: /tmp/test-reports
      - store_artifacts:
          path: /tmp/test-reports
  test-e2e:
    executor: go
    steps:
      - checkout
      - run: apt-get update; apt-get install -y sudo unzip
      # e2e tests require privileged mount/umount permissions when running as root
      # TODO: switch to using machine executor and run as root to test e2e path
      - run:
          name: prepare non-root user
          command: |
            groupadd --gid 3434 circleci
            useradd --uid 3434 --gid circleci --shell /bin/bash --create-home circleci
            echo 'circleci ALL=NOPASSWD: ALL' >> /etc/sudoers.d/50-circleci
            echo 'Defaults    env_keep += "DEBIAN_FRONTEND"' >> /etc/sudoers.d/env_keep
            chown -R circleci:circleci /go

            # configure git and ssh for the user
            cp -r ~/.ssh /home/circleci/.ssh
            chown -R circleci:circleci /home/circleci/.ssh
            sudo -H -u circleci git config --global url."ssh://git@github.com".insteadOf "https://github.com"

      - run: sudo -E -H -u circleci PATH=${PATH} make deps
      - run: sudo -E -H -u circleci PATH=${PATH} make integration-test
      - run: sudo -E -H -u circleci PATH=${PATH} make e2e-test
  test-container:
    executor: go
    parameters:
      test_packages:
        type: string
        default: ""
      exclude_packages:
        type: string
        default: ""
      goarch:
        type: string
        default: "amd64"
    environment:
      GOTEST_PKGS: "<< parameters.test_packages >>"
      GOTEST_PKGS_EXCLUDE: "<< parameters.exclude_packages >>"
      GOTESTARCH: "<< parameters.goarch >>"
    steps:
      - checkout
      - run: apt-get update; apt-get install -y shellcheck sudo unzip
      - run: make deps
      - install-buf
      - install-consul
      - install-vault
      - run-tests
      - store_test_results:
          path: /tmp/test-reports
      - store_artifacts:
          path: /tmp/test-reports
  lint-go:
    executor: go
    steps:
      - checkout
      - run: apt-get update; apt-get install -y shellcheck sudo unzip
      - install-buf
      - install-circleci-local-cli
      - run: make deps lint-deps
      - run: make check
      - run: make checkscripts
      - run: mkdir -p ui/dist && make generate-all static-assets
  build-darwin-binaries:
    executor: go-macos
    steps:
      - checkout
      - run:
          name: configure PATH
          command:
            echo 'export PATH="${GOPATH}/bin:${HOME}/goinstall/go/bin:$PATH"' >> ${BASH_ENV}

      - install-golang:
          target_directory: ~/goinstall
      - run: source ${BASH_ENV} && make deps
      - run: PATH="$GOPATH/bin:${HOME}/goinstall/go/bin:$PATH" make generate-structs

      - run:
          name: prepare ui cache
          command: git log -n 1 --pretty=format:%H ui > /tmp/ui-sha

      - restore_cache:
          name: restore compiled ui assets
          keys:
          - v1-binary-ui-assets-darwin-{{ checksum "/tmp/ui-sha" }}
      - run:
          name: prepare ui
          command: |
            if [[ -f ~/caches/ui-assets/bindata_assetfs.go ]]; then
              cp ~/caches/ui-assets/bindata_assetfs.go ./command/agent/bindata_assetfs.go
              exit 0
            fi

            ./scripts/vagrant-linux-unpriv-ui.sh

            export PATH="$GOPATH/bin:/usr/local/go/bin:$PATH"
            source ${BASH_ENV}
            . ~/.nvm/nvm.sh
            cd ui && yarn install --frozen-lockfile && cd ..
            JOBS=2 make ember-dist static-assets

            mkdir -p ~/caches/ui-assets
            cp ./command/agent/bindata_assetfs.go ~/caches/ui-assets/bindata_assetfs.go
      - save_cache:
          name: save compiled ui assets
          key: v1-binary-ui-assets-darwin-{{ checksum "/tmp/ui-sha" }}
          paths:
          - ~/caches/ui-assets
      - run:
          name: build binaries
          command: |
            source ${BASH_ENV}
            export GO_TAGS="ui $(grep -e '^GO_TAGS ?=' ./GNUmakefile | cut -d= -f2)"
            make pkg/darwin_amd64.zip
      - store_artifacts:
          path: pkg/darwin_amd64.zip
          destination: /builds/nomad_darwin_amd64.zip
  build-binaries:
    executor: go
    steps:
      - checkout
      - run: apt-get update; apt-get install -y sudo unzip zip
      - run: make deps
      - install-buf
      - run: sudo -E PATH="$GOPATH/bin:/usr/local/go/bin:$PATH" make generate-structs

      - run:
          name: prepare ui cache
          command: git log -n 1 --pretty=format:%H ui > /tmp/ui-sha

      - restore_cache:
          name: restore compiled ui assets
          keys:
          - v1-binary-ui-assets-linux-{{ checksum "/tmp/ui-sha" }}
      - run:
          name: prepare ui
          command: |
            if [[ -f /tmp/ui-assets/bindata_assetfs.go ]]; then
              cp /tmp/ui-assets/bindata_assetfs.go ./command/agent/bindata_assetfs.go
              exit 0
            fi

            ./scripts/vagrant-linux-unpriv-ui.sh

            export PATH="$HOME/.yarn/bin:$HOME/.config/yarn/global/node_modules/.bin:$PATH"
            export PATH="$GOPATH/bin:/usr/local/go/bin:$PATH"
            . ~/.nvm/nvm.sh
            cd ui && yarn install --frozen-lockfile && cd ..
            JOBS=2 make ember-dist static-assets

            mkdir -p /tmp/ui-assets
            cp ./command/agent/bindata_assetfs.go /tmp/ui-assets/bindata_assetfs.go

      - save_cache:
          name: save compiled ui assets
          key: v1-binary-ui-assets-linux-{{ checksum "/tmp/ui-sha" }}
          paths:
          - /tmp/ui-assets
      - run:
          name: build binaries
          command: |
            export GO_TAGS="ui $(grep -e '^GO_TAGS ?=' ./GNUmakefile | cut -d= -f2)"
            make pkg/windows_amd64.zip pkg/linux_amd64.zip
      - store_artifacts:
          path: pkg
          destination: /builds
      - store_artifacts:
          path: /tmp/ui-assets
          destination: /ui-assets
  algolia_index:
    docker:
      - image: docker.mirror.hashicorp.services/node:14
    steps:
      - checkout
      - run:
          name: Push content to Algolia Index
          command: |
            if  [ "$CIRCLE_REPOSITORY_URL" != "git@github.com:hashicorp/nomad.git" ]; then
              echo "Not Nomad OSS Repo, not indexing Algolia"
              exit 0
            fi

            cd website/
            npm install
            node scripts/index_search_content.js
executors:
  go:
    working_directory: /go/src/github.com/hashicorp/nomad
    docker:
<<<<<<< HEAD
      - image: docker.mirror.hashicorp.services/golang:1.17.3
=======
      - image: docker.mirror.hashicorp.services/golang:1.17.9
>>>>>>> d27c7038
    resource_class: medium
    environment:
      <<: *common_envs
      GOPATH: /go

  go-machine:
    working_directory: ~/go/src/github.com/hashicorp/nomad
    machine:
      image: *go_machine_image
      resource_class: large
    environment: &machine_env
      <<: *common_envs
<<<<<<< HEAD
      GOLANG_VERSION: 1.17.3
=======
      GOLANG_VERSION: 1.17.9
>>>>>>> d27c7038

  go-macos:
    working_directory: ~/go/src/github.com/hashicorp/nomad
    macos:
      xcode: 12.4.0
    environment:
      <<: *common_envs
      GOPATH: /Users/distiller/go
<<<<<<< HEAD
      GOLANG_VERSION: 1.17.3
=======
      GOLANG_VERSION: 1.17.9
>>>>>>> d27c7038

  go-windows:
    machine:
      image: *go_windows_image
      resource_class: windows.medium
      shell: bash --login -eo pipefail
    working_directory: c:\gopath\src\github.com\hashicorp\nomad
    environment:
      GOPATH: c:\gopath
      GOBIN: c:\gopath\bin
      GOTESTSUM_PATH: c:\tmp\test-reports
<<<<<<< HEAD
      GOLANG_VERSION: 1.17.3
=======
      GOLANG_VERSION: 1.17.9
>>>>>>> d27c7038
      GOTESTSUM_VERSION: 1.7.0
      VAULT_VERSION: 1.4.1

workflows:
  build-test:
    jobs:
      - build-binaries:
          # almost always build binaries as they may be needed
          # for e2e tests
          filters:
            branches:
              ignore:
                - stable-website

      - lint-go:
          # check branches are almost all the backend branches
          filters: &backend_check_branches_filter
            branches:
              ignore:
                - /^.-ui\b.*/
                - /^docs-.*/
                - /^backport/docs-.*/
                - stable-website

        # Note: comment-out this job in ENT
      - build-darwin-binaries:
          filters: *backend_check_branches_filter

      - test-e2e:
          filters: *backend_check_branches_filter

      - test-ui:
          filters:
            branches:
              ignore:
                - stable-website
                - /^docs-.*/
                - /^backport/docs-.*/
                - /^e2e-.*/

        # Note: comment-out this job in ENT
      - test-windows:
          filters:
            branches:
              ignore:
                - /^.-ui\b.*/
                - /^docs-.*/
                - /^backport/docs-.*/
                - /^e2e-.*/
                - stable-website

      - test-machine:
          name: "test-client"
          test_packages: "./client/..."
          # test branches are the branches that can impact unit tests
          filters: &backend_test_branches_filter
            branches:
              ignore:
                - /^.-ui\b.*/
                - /^docs-.*/
                - /^backport/docs-.*/
                - /^e2e-.*/
                - stable-website
      - test-machine:
          name: "test-nomad"
          test_packages: "./nomad/..."
          filters: *backend_test_branches_filter
      - test-machine:
          # API Tests run in a VM rather than container due to the FS tests
          # requiring `mount` priviliges.
          name: "test-api"
          test_module: "api"
          filters: *backend_test_branches_filter
          enable_race_testing: true
      - test-machine:
          name: "test-other"
          exclude_packages: "./api|./client|./drivers/docker|./drivers/exec|./drivers/shared/executor|./nomad|./e2e"
          filters: *backend_test_branches_filter
      - test-machine:
          name: "test-docker"
          test_packages: "./drivers/docker"
          executor: go-machine
          filters: *backend_test_branches_filter
      - test-machine:
          name: "test-exec"
          test_packages: "./drivers/exec"
          filters: *backend_test_branches_filter
      - test-machine:
          name: "test-shared-exec"
          test_packages: "./drivers/shared/executor"
          filters: *backend_test_branches_filter
      - test-machine:
          name: "test-32bit"
          # Currently we only explicitly test fingerprinting on 32bit
          # architectures.
          test_packages: "./client/fingerprint"
          goarch: "386"
          filters: *backend_test_branches_filter
  website:
    when:
      equal: [ "https://github.com/hashicorp/nomad", << pipeline.project.git_url >> ]
    jobs:
      - website-docker-image:
          context: static-sites
          filters:
            branches:
              only:
                - main

      - algolia_index:
          context: static-sites
          filters:
            branches:
              only:
                - stable-website<|MERGE_RESOLUTION|>--- conflicted
+++ resolved
@@ -509,11 +509,7 @@
   go:
     working_directory: /go/src/github.com/hashicorp/nomad
     docker:
-<<<<<<< HEAD
-      - image: docker.mirror.hashicorp.services/golang:1.17.3
-=======
       - image: docker.mirror.hashicorp.services/golang:1.17.9
->>>>>>> d27c7038
     resource_class: medium
     environment:
       <<: *common_envs
@@ -526,11 +522,7 @@
       resource_class: large
     environment: &machine_env
       <<: *common_envs
-<<<<<<< HEAD
-      GOLANG_VERSION: 1.17.3
-=======
       GOLANG_VERSION: 1.17.9
->>>>>>> d27c7038
 
   go-macos:
     working_directory: ~/go/src/github.com/hashicorp/nomad
@@ -539,11 +531,7 @@
     environment:
       <<: *common_envs
       GOPATH: /Users/distiller/go
-<<<<<<< HEAD
-      GOLANG_VERSION: 1.17.3
-=======
       GOLANG_VERSION: 1.17.9
->>>>>>> d27c7038
 
   go-windows:
     machine:
@@ -555,11 +543,7 @@
       GOPATH: c:\gopath
       GOBIN: c:\gopath\bin
       GOTESTSUM_PATH: c:\tmp\test-reports
-<<<<<<< HEAD
-      GOLANG_VERSION: 1.17.3
-=======
       GOLANG_VERSION: 1.17.9
->>>>>>> d27c7038
       GOTESTSUM_VERSION: 1.7.0
       VAULT_VERSION: 1.4.1
 
