package agent

import (
	"fmt"
	"io/ioutil"
	"net"
	"os"
	"path/filepath"
	"reflect"
	"runtime"
	"strings"
	"testing"
	"time"

	sockaddr "github.com/hashicorp/go-sockaddr"
	"github.com/hashicorp/nomad/ci"
	client "github.com/hashicorp/nomad/client/config"
	"github.com/hashicorp/nomad/client/testutil"
	"github.com/hashicorp/nomad/helper/freeport"
	"github.com/hashicorp/nomad/helper/pointer"
	"github.com/hashicorp/nomad/nomad/structs"
	"github.com/hashicorp/nomad/nomad/structs/config"
	"github.com/stretchr/testify/require"
)

var (
	// trueValue/falseValue are used to get a pointer to a boolean
	trueValue  = true
	falseValue = false
)

func TestConfig_Merge(t *testing.T) {
	ci.Parallel(t)

	c0 := &Config{}

	c1 := &Config{
		Telemetry:      &Telemetry{},
		Client:         &ClientConfig{},
		Server:         &ServerConfig{},
		ACL:            &ACLConfig{},
		Audit:          &config.AuditConfig{},
		Ports:          &Ports{},
		Addresses:      &Addresses{},
		AdvertiseAddrs: &AdvertiseAddrs{},
		Vault:          &config.VaultConfig{},
		Consul:         &config.ConsulConfig{},
		Sentinel:       &config.SentinelConfig{},
		Autopilot:      &config.AutopilotConfig{},
	}

	c2 := &Config{
		Region:                    "global",
		Datacenter:                "dc1",
		NodeName:                  "node1",
		DataDir:                   "/tmp/dir1",
		PluginDir:                 "/tmp/pluginDir1",
		LogLevel:                  "INFO",
		LogJson:                   false,
		EnableDebug:               false,
		LeaveOnInt:                false,
		LeaveOnTerm:               false,
		EnableSyslog:              false,
		SyslogFacility:            "local0.info",
		DisableUpdateCheck:        pointer.Of(false),
		DisableAnonymousSignature: false,
		BindAddr:                  "127.0.0.1",
		Telemetry: &Telemetry{
			StatsiteAddr:                       "127.0.0.1:8125",
			StatsdAddr:                         "127.0.0.1:8125",
			DataDogAddr:                        "127.0.0.1:8125",
			DataDogTags:                        []string{"cat1:tag1", "cat2:tag2"},
			PrometheusMetrics:                  true,
			DisableHostname:                    false,
			CirconusAPIToken:                   "0",
			CirconusAPIApp:                     "nomadic",
			CirconusAPIURL:                     "http://api.circonus.com/v2",
			CirconusSubmissionInterval:         "60s",
			CirconusCheckSubmissionURL:         "https://someplace.com/metrics",
			CirconusCheckID:                    "0",
			CirconusCheckForceMetricActivation: "true",
			CirconusCheckInstanceID:            "node1:nomadic",
			CirconusCheckSearchTag:             "service:nomadic",
			CirconusCheckDisplayName:           "node1:nomadic",
			CirconusCheckTags:                  "cat1:tag1,cat2:tag2",
			CirconusBrokerID:                   "0",
			CirconusBrokerSelectTag:            "dc:dc1",
			PrefixFilter:                       []string{"filter1", "filter2"},
		},
		Audit: &config.AuditConfig{
			Enabled: pointer.Of(true),
			Sinks: []*config.AuditSink{
				{
					DeliveryGuarantee: "enforced",
					Name:              "file",
					Type:              "file",
					Format:            "json",
					Path:              "/opt/nomad/audit.log",
					RotateDuration:    24 * time.Hour,
					RotateDurationHCL: "24h",
					RotateBytes:       100,
					RotateMaxFiles:    10,
				},
			},
		},
		Client: &ClientConfig{
			Enabled:   false,
			StateDir:  "/tmp/state1",
			AllocDir:  "/tmp/alloc1",
			NodeClass: "class1",
			Options: map[string]string{
				"foo": "bar",
			},
			NetworkSpeed:      100,
			CpuCompute:        100,
			MinDynamicPort:    10001,
			MaxDynamicPort:    10002,
			MemoryMB:          100,
			MaxKillTimeout:    "20s",
			ClientMaxPort:     19996,
			DisableRemoteExec: false,
			TemplateConfig: &client.ClientTemplateConfig{
				FunctionDenylist: client.DefaultTemplateFunctionDenylist,
				DisableSandbox:   false,
			},
			Reserved: &Resources{
				CPU:           10,
				MemoryMB:      10,
				DiskMB:        10,
				ReservedPorts: "1,10-30,55",
			},
			NomadServiceDiscovery: pointer.Of(false),
		},
		Server: &ServerConfig{
			Enabled:                false,
			AuthoritativeRegion:    "global",
			BootstrapExpect:        1,
			DataDir:                "/tmp/data1",
			ProtocolVersion:        1,
			RaftProtocol:           1,
			RaftMultiplier:         pointer.Of(5),
			NumSchedulers:          pointer.Of(1),
			NodeGCThreshold:        "1h",
			HeartbeatGrace:         30 * time.Second,
			MinHeartbeatTTL:        30 * time.Second,
			MaxHeartbeatsPerSecond: 30.0,
			RedundancyZone:         "foo",
			UpgradeVersion:         "foo",
<<<<<<< HEAD
			EnableEventBroker:      helper.BoolToPtr(false),
			EventBufferSize:        helper.IntToPtr(0),
			LicensePath:            "/tmp/licensefile1",
=======
			EnableEventBroker:      pointer.Of(false),
			EventBufferSize:        pointer.Of(0),
>>>>>>> 1bcd1631
			PlanRejectionTracker: &PlanRejectionTracker{
				Enabled:       pointer.Of(true),
				NodeThreshold: 100,
				NodeWindow:    11 * time.Minute,
			},
		},
		ACL: &ACLConfig{
			Enabled:          true,
			TokenTTL:         60 * time.Second,
			PolicyTTL:        60 * time.Second,
			ReplicationToken: "foo",
		},
		Ports: &Ports{
			HTTP: 4646,
			RPC:  4647,
			Serf: 4648,
		},
		Addresses: &Addresses{
			HTTP: "127.0.0.1",
			RPC:  "127.0.0.1",
			Serf: "127.0.0.1",
		},
		AdvertiseAddrs: &AdvertiseAddrs{
			RPC:  "127.0.0.1",
			Serf: "127.0.0.1",
		},
		HTTPAPIResponseHeaders: map[string]string{
			"Access-Control-Allow-Origin": "*",
		},
		Vault: &config.VaultConfig{
			Token:                "1",
			AllowUnauthenticated: &falseValue,
			TaskTokenTTL:         "1",
			Addr:                 "1",
			TLSCaFile:            "1",
			TLSCaPath:            "1",
			TLSCertFile:          "1",
			TLSKeyFile:           "1",
			TLSSkipVerify:        &falseValue,
			TLSServerName:        "1",
		},
		Consul: &config.ConsulConfig{
			ServerServiceName:    "1",
			ClientServiceName:    "1",
			AutoAdvertise:        &falseValue,
			Addr:                 "1",
			AllowUnauthenticated: &falseValue,
			Timeout:              1 * time.Second,
			Token:                "1",
			Auth:                 "1",
			EnableSSL:            &falseValue,
			VerifySSL:            &falseValue,
			CAFile:               "1",
			CertFile:             "1",
			KeyFile:              "1",
			ServerAutoJoin:       &falseValue,
			ClientAutoJoin:       &falseValue,
			ChecksUseAdvertise:   &falseValue,
		},
		Autopilot: &config.AutopilotConfig{
			CleanupDeadServers:      &falseValue,
			ServerStabilizationTime: 1 * time.Second,
			LastContactThreshold:    1 * time.Second,
			MaxTrailingLogs:         1,
			MinQuorum:               1,
			EnableRedundancyZones:   &falseValue,
			DisableUpgradeMigration: &falseValue,
			EnableCustomUpgrades:    &falseValue,
		},
		Plugins: []*config.PluginConfig{
			{
				Name: "docker",
				Args: []string{"foo"},
				Config: map[string]interface{}{
					"bar": 1,
				},
			},
		},
	}

	c3 := &Config{
		Region:                    "global",
		Datacenter:                "dc2",
		NodeName:                  "node2",
		DataDir:                   "/tmp/dir2",
		PluginDir:                 "/tmp/pluginDir2",
		LogLevel:                  "DEBUG",
		LogJson:                   true,
		EnableDebug:               true,
		LeaveOnInt:                true,
		LeaveOnTerm:               true,
		EnableSyslog:              true,
		SyslogFacility:            "local0.debug",
		DisableUpdateCheck:        pointer.Of(true),
		DisableAnonymousSignature: true,
		BindAddr:                  "127.0.0.2",
		Audit: &config.AuditConfig{
			Enabled: pointer.Of(true),
			Sinks: []*config.AuditSink{
				{
					DeliveryGuarantee: "enforced",
					Name:              "file",
					Type:              "file",
					Format:            "json",
					Path:              "/opt/nomad/audit.log",
					RotateDuration:    24 * time.Hour,
					RotateDurationHCL: "24h",
					RotateBytes:       100,
					RotateMaxFiles:    10,
				},
			},
		},
		Telemetry: &Telemetry{
			StatsiteAddr:                       "127.0.0.2:8125",
			StatsdAddr:                         "127.0.0.2:8125",
			DataDogAddr:                        "127.0.0.1:8125",
			DataDogTags:                        []string{"cat1:tag1", "cat2:tag2"},
			PrometheusMetrics:                  true,
			DisableHostname:                    true,
			PublishNodeMetrics:                 true,
			PublishAllocationMetrics:           true,
			CirconusAPIToken:                   "1",
			CirconusAPIApp:                     "nomad",
			CirconusAPIURL:                     "https://api.circonus.com/v2",
			CirconusSubmissionInterval:         "10s",
			CirconusCheckSubmissionURL:         "https://example.com/metrics",
			CirconusCheckID:                    "1",
			CirconusCheckForceMetricActivation: "false",
			CirconusCheckInstanceID:            "node2:nomad",
			CirconusCheckSearchTag:             "service:nomad",
			CirconusCheckDisplayName:           "node2:nomad",
			CirconusCheckTags:                  "cat1:tag1,cat2:tag2",
			CirconusBrokerID:                   "1",
			CirconusBrokerSelectTag:            "dc:dc2",
			PrefixFilter:                       []string{"prefix1", "prefix2"},
			DisableDispatchedJobSummaryMetrics: true,
			FilterDefault:                      pointer.Of(false),
		},
		Client: &ClientConfig{
			Enabled:   true,
			StateDir:  "/tmp/state2",
			AllocDir:  "/tmp/alloc2",
			NodeClass: "class2",
			Servers:   []string{"server2"},
			Meta: map[string]string{
				"baz": "zip",
			},
			Options: map[string]string{
				"foo": "bar",
				"baz": "zip",
			},
			ChrootEnv:         map[string]string{},
			ClientMaxPort:     20000,
			ClientMinPort:     22000,
			NetworkSpeed:      105,
			CpuCompute:        105,
			MinDynamicPort:    10002,
			MaxDynamicPort:    10003,
			MemoryMB:          105,
			MaxKillTimeout:    "50s",
			DisableRemoteExec: false,
			TemplateConfig: &client.ClientTemplateConfig{
				FunctionDenylist: client.DefaultTemplateFunctionDenylist,
				DisableSandbox:   false,
			},
			Reserved: &Resources{
				CPU:           15,
				MemoryMB:      15,
				DiskMB:        15,
				ReservedPorts: "2,10-30,55",
			},
			GCInterval:            6 * time.Second,
			GCParallelDestroys:    6,
			GCDiskUsageThreshold:  71,
			GCInodeUsageThreshold: 86,
			NomadServiceDiscovery: pointer.Of(false),
		},
		Server: &ServerConfig{
			Enabled:                true,
			AuthoritativeRegion:    "global2",
			BootstrapExpect:        2,
			DataDir:                "/tmp/data2",
			ProtocolVersion:        2,
			RaftProtocol:           2,
			RaftMultiplier:         pointer.Of(6),
			NumSchedulers:          pointer.Of(2),
			EnabledSchedulers:      []string{structs.JobTypeBatch},
			NodeGCThreshold:        "12h",
			HeartbeatGrace:         2 * time.Minute,
			MinHeartbeatTTL:        2 * time.Minute,
			MaxHeartbeatsPerSecond: 200.0,
			RejoinAfterLeave:       true,
			StartJoin:              []string{"1.1.1.1"},
			RetryJoin:              []string{"1.1.1.1"},
			RetryInterval:          time.Second * 10,
			NonVotingServer:        true,
			RedundancyZone:         "bar",
			UpgradeVersion:         "bar",
<<<<<<< HEAD
			EnableEventBroker:      helper.BoolToPtr(true),
			EventBufferSize:        helper.IntToPtr(100),
			LicensePath:            "/tmp/licensefile2",
=======
			EnableEventBroker:      pointer.Of(true),
			EventBufferSize:        pointer.Of(100),
>>>>>>> 1bcd1631
			PlanRejectionTracker: &PlanRejectionTracker{
				Enabled:       pointer.Of(true),
				NodeThreshold: 100,
				NodeWindow:    11 * time.Minute,
			},
		},
		ACL: &ACLConfig{
			Enabled:          true,
			TokenTTL:         20 * time.Second,
			PolicyTTL:        20 * time.Second,
			ReplicationToken: "foobar",
		},
		Ports: &Ports{
			HTTP: 20000,
			RPC:  21000,
			Serf: 22000,
		},
		Addresses: &Addresses{
			HTTP: "127.0.0.2",
			RPC:  "127.0.0.2",
			Serf: "127.0.0.2",
		},
		AdvertiseAddrs: &AdvertiseAddrs{
			RPC:  "127.0.0.2",
			Serf: "127.0.0.2",
		},
		HTTPAPIResponseHeaders: map[string]string{
			"Access-Control-Allow-Origin":  "*",
			"Access-Control-Allow-Methods": "GET, POST, OPTIONS",
		},
		Vault: &config.VaultConfig{
			Token:                "2",
			AllowUnauthenticated: &trueValue,
			TaskTokenTTL:         "2",
			Addr:                 "2",
			TLSCaFile:            "2",
			TLSCaPath:            "2",
			TLSCertFile:          "2",
			TLSKeyFile:           "2",
			TLSSkipVerify:        &trueValue,
			TLSServerName:        "2",
		},
		Consul: &config.ConsulConfig{
			ServerServiceName:    "2",
			ClientServiceName:    "2",
			AutoAdvertise:        &trueValue,
			Addr:                 "2",
			AllowUnauthenticated: &trueValue,
			Timeout:              2 * time.Second,
			Token:                "2",
			Auth:                 "2",
			EnableSSL:            &trueValue,
			VerifySSL:            &trueValue,
			CAFile:               "2",
			CertFile:             "2",
			KeyFile:              "2",
			ServerAutoJoin:       &trueValue,
			ClientAutoJoin:       &trueValue,
			ChecksUseAdvertise:   &trueValue,
		},
		Sentinel: &config.SentinelConfig{
			Imports: []*config.SentinelImport{
				{
					Name: "foo",
					Path: "foo",
					Args: []string{"a", "b", "c"},
				},
			},
		},
		Autopilot: &config.AutopilotConfig{
			CleanupDeadServers:      &trueValue,
			ServerStabilizationTime: 2 * time.Second,
			LastContactThreshold:    2 * time.Second,
			MaxTrailingLogs:         2,
			MinQuorum:               2,
			EnableRedundancyZones:   &trueValue,
			DisableUpgradeMigration: &trueValue,
			EnableCustomUpgrades:    &trueValue,
		},
		Plugins: []*config.PluginConfig{
			{
				Name: "docker",
				Args: []string{"bam"},
				Config: map[string]interface{}{
					"baz": 2,
				},
			},
			{
				Name: "exec",
				Args: []string{"arg"},
				Config: map[string]interface{}{
					"config": true,
				},
			},
		},
	}

	result := c0.Merge(c1)
	result = result.Merge(c2)
	result = result.Merge(c3)
	require.Equal(t, c3, result)
}

func TestConfig_ParseConfigFile(t *testing.T) {
	ci.Parallel(t)

	// Fails if the file doesn't exist
	if _, err := ParseConfigFile("/unicorns/leprechauns"); err == nil {
		t.Fatalf("expected error, got nothing")
	}

	fh, err := ioutil.TempFile("", "nomad")
	if err != nil {
		t.Fatalf("err: %s", err)
	}
	defer os.RemoveAll(fh.Name())

	// Invalid content returns error
	if _, err := fh.WriteString("nope;!!!"); err != nil {
		t.Fatalf("err: %s", err)
	}
	if _, err := ParseConfigFile(fh.Name()); err == nil {
		t.Fatalf("expected load error, got nothing")
	}

	// Valid content parses successfully
	if err := fh.Truncate(0); err != nil {
		t.Fatalf("err: %s", err)
	}
	if _, err := fh.Seek(0, 0); err != nil {
		t.Fatalf("err: %s", err)
	}
	if _, err := fh.WriteString(`{"region":"west"}`); err != nil {
		t.Fatalf("err: %s", err)
	}

	config, err := ParseConfigFile(fh.Name())
	if err != nil {
		t.Fatalf("err: %s", err)
	}
	if config.Region != "west" {
		t.Fatalf("bad region: %q", config.Region)
	}
}

func TestConfig_LoadConfigDir(t *testing.T) {
	ci.Parallel(t)

	// Fails if the dir doesn't exist.
	if _, err := LoadConfigDir("/unicorns/leprechauns"); err == nil {
		t.Fatalf("expected error, got nothing")
	}

	dir := t.TempDir()

	// Returns empty config on empty dir
	config, err := LoadConfig(dir)
	if err != nil {
		t.Fatalf("err: %s", err)
	}
	if config == nil {
		t.Fatalf("should not be nil")
	}

	file1 := filepath.Join(dir, "conf1.hcl")
	err = ioutil.WriteFile(file1, []byte(`{"region":"west"}`), 0600)
	if err != nil {
		t.Fatalf("err: %s", err)
	}

	file2 := filepath.Join(dir, "conf2.hcl")
	err = ioutil.WriteFile(file2, []byte(`{"datacenter":"sfo"}`), 0600)
	if err != nil {
		t.Fatalf("err: %s", err)
	}

	file3 := filepath.Join(dir, "conf3.hcl")
	err = ioutil.WriteFile(file3, []byte(`nope;!!!`), 0600)
	if err != nil {
		t.Fatalf("err: %s", err)
	}

	// Fails if we have a bad config file
	if _, err := LoadConfigDir(dir); err == nil {
		t.Fatalf("expected load error, got nothing")
	}

	if err := os.Remove(file3); err != nil {
		t.Fatalf("err: %s", err)
	}

	// Works if configs are valid
	config, err = LoadConfigDir(dir)
	if err != nil {
		t.Fatalf("err: %s", err)
	}
	if config.Region != "west" || config.Datacenter != "sfo" {
		t.Fatalf("bad: %#v", config)
	}
}

func TestConfig_LoadConfig(t *testing.T) {
	ci.Parallel(t)

	// Fails if the target doesn't exist
	if _, err := LoadConfig("/unicorns/leprechauns"); err == nil {
		t.Fatalf("expected error, got nothing")
	}

	fh, err := ioutil.TempFile("", "nomad")
	if err != nil {
		t.Fatalf("err: %s", err)
	}
	defer os.Remove(fh.Name())

	if _, err := fh.WriteString(`{"region":"west"}`); err != nil {
		t.Fatalf("err: %s", err)
	}

	// Works on a config file
	config, err := LoadConfig(fh.Name())
	if err != nil {
		t.Fatalf("err: %s", err)
	}
	if config.Region != "west" {
		t.Fatalf("bad: %#v", config)
	}

	expectedConfigFiles := []string{fh.Name()}
	if !reflect.DeepEqual(config.Files, expectedConfigFiles) {
		t.Errorf("Loaded configs don't match\nExpected\n%+vGot\n%+v\n",
			expectedConfigFiles, config.Files)
	}

	dir := t.TempDir()

	file1 := filepath.Join(dir, "config1.hcl")
	err = ioutil.WriteFile(file1, []byte(`{"datacenter":"sfo"}`), 0600)
	if err != nil {
		t.Fatalf("err: %s", err)
	}

	// Works on config dir
	config, err = LoadConfig(dir)
	if err != nil {
		t.Fatalf("err: %s", err)
	}
	if config.Datacenter != "sfo" {
		t.Fatalf("bad: %#v", config)
	}

	expectedConfigFiles = []string{file1}
	if !reflect.DeepEqual(config.Files, expectedConfigFiles) {
		t.Errorf("Loaded configs don't match\nExpected\n%+vGot\n%+v\n",
			expectedConfigFiles, config.Files)
	}
}

func TestConfig_LoadConfigsFileOrder(t *testing.T) {
	ci.Parallel(t)

	config1, err := LoadConfigDir("test-resources/etcnomad")
	if err != nil {
		t.Fatalf("Failed to load config: %s", err)
	}

	config2, err := LoadConfig("test-resources/myconf")
	if err != nil {
		t.Fatalf("Failed to load config: %s", err)
	}

	expected := []string{
		// filepath.FromSlash changes these to backslash \ on Windows
		filepath.FromSlash("test-resources/etcnomad/common.hcl"),
		filepath.FromSlash("test-resources/etcnomad/server.json"),
		filepath.FromSlash("test-resources/myconf"),
	}

	config := config1.Merge(config2)

	if !reflect.DeepEqual(config.Files, expected) {
		t.Errorf("Loaded configs don't match\nwant: %+v\n got: %+v\n",
			expected, config.Files)
	}
}

func TestConfig_Listener(t *testing.T) {
	ci.Parallel(t)

	config := DefaultConfig()

	// Fails on invalid input
	if ln, err := config.Listener("tcp", "nope", 8080); err == nil {
		ln.Close()
		t.Fatalf("expected addr error")
	}
	if ln, err := config.Listener("nope", "127.0.0.1", 8080); err == nil {
		ln.Close()
		t.Fatalf("expected protocol err")
	}
	if ln, err := config.Listener("tcp", "127.0.0.1", -1); err == nil {
		ln.Close()
		t.Fatalf("expected port error")
	}

	// Works with valid inputs
	ports := freeport.MustTake(2)
	defer freeport.Return(ports)

	ln, err := config.Listener("tcp", "127.0.0.1", ports[0])
	if err != nil {
		t.Fatalf("err: %s", err)
	}
	ln.Close()

	if net := ln.Addr().Network(); net != "tcp" {
		t.Fatalf("expected tcp, got: %q", net)
	}
	want := fmt.Sprintf("127.0.0.1:%d", ports[0])
	if addr := ln.Addr().String(); addr != want {
		t.Fatalf("expected %q, got: %q", want, addr)
	}

	// Falls back to default bind address if non provided
	config.BindAddr = "0.0.0.0"
	ln, err = config.Listener("tcp4", "", ports[1])
	if err != nil {
		t.Fatalf("err: %s", err)
	}
	ln.Close()

	want = fmt.Sprintf("0.0.0.0:%d", ports[1])
	if addr := ln.Addr().String(); addr != want {
		t.Fatalf("expected %q, got: %q", want, addr)
	}
}

func TestConfig_DevModeFlag(t *testing.T) {
	ci.Parallel(t)

	cases := []struct {
		dev         bool
		connect     bool
		expected    *devModeConfig
		expectedErr string
	}{}
	if runtime.GOOS != "linux" {
		cases = []struct {
			dev         bool
			connect     bool
			expected    *devModeConfig
			expectedErr string
		}{
			{false, false, nil, ""},
			{true, false, &devModeConfig{defaultMode: true, connectMode: false}, ""},
			{true, true, nil, "-dev-connect is only supported on linux"},
			{false, true, nil, "-dev-connect is only supported on linux"},
		}
	}
	if runtime.GOOS == "linux" {
		testutil.RequireRoot(t)
		cases = []struct {
			dev         bool
			connect     bool
			expected    *devModeConfig
			expectedErr string
		}{
			{false, false, nil, ""},
			{true, false, &devModeConfig{defaultMode: true, connectMode: false}, ""},
			{true, true, &devModeConfig{defaultMode: true, connectMode: true}, ""},
			{false, true, &devModeConfig{defaultMode: false, connectMode: true}, ""},
		}
	}
	for _, c := range cases {
		t.Run("", func(t *testing.T) {
			mode, err := newDevModeConfig(c.dev, c.connect)
			if err != nil && c.expectedErr == "" {
				t.Fatalf("unexpected error: %v", err)
			}
			if err != nil && !strings.Contains(err.Error(), c.expectedErr) {
				t.Fatalf("expected %s; got %v", c.expectedErr, err)
			}
			if mode == nil && c.expected != nil {
				t.Fatalf("expected %+v but got nil", c.expected)
			}
			if mode != nil {
				if c.expected.defaultMode != mode.defaultMode ||
					c.expected.connectMode != mode.connectMode {
					t.Fatalf("expected %+v, got %+v", c.expected, mode)
				}
			}
		})
	}
}

// TestConfig_normalizeAddrs_DevMode asserts that normalizeAddrs allows
// advertising localhost in dev mode.
func TestConfig_normalizeAddrs_DevMode(t *testing.T) {
	ci.Parallel(t)

	// allow to advertise 127.0.0.1 if dev-mode is enabled
	c := &Config{
		BindAddr: "127.0.0.1",
		Ports: &Ports{
			HTTP: 4646,
			RPC:  4647,
			Serf: 4648,
		},
		Addresses:      &Addresses{},
		AdvertiseAddrs: &AdvertiseAddrs{},
		DevMode:        true,
	}

	if err := c.normalizeAddrs(); err != nil {
		t.Fatalf("unable to normalize addresses: %s", err)
	}

	if c.BindAddr != "127.0.0.1" {
		t.Fatalf("expected BindAddr 127.0.0.1, got %s", c.BindAddr)
	}

	if c.normalizedAddrs.HTTP[0] != "127.0.0.1:4646" {
		t.Fatalf("expected HTTP address 127.0.0.1:4646, got %s", c.normalizedAddrs.HTTP)
	}

	if c.normalizedAddrs.RPC != "127.0.0.1:4647" {
		t.Fatalf("expected RPC address 127.0.0.1:4647, got %s", c.normalizedAddrs.RPC)
	}

	if c.normalizedAddrs.Serf != "127.0.0.1:4648" {
		t.Fatalf("expected Serf address 127.0.0.1:4648, got %s", c.normalizedAddrs.Serf)
	}

	if c.AdvertiseAddrs.HTTP != "127.0.0.1:4646" {
		t.Fatalf("expected HTTP advertise address 127.0.0.1:4646, got %s", c.AdvertiseAddrs.HTTP)
	}

	if c.AdvertiseAddrs.RPC != "127.0.0.1:4647" {
		t.Fatalf("expected RPC advertise address 127.0.0.1:4647, got %s", c.AdvertiseAddrs.RPC)
	}

	// Client mode, no Serf address defined
	if c.AdvertiseAddrs.Serf != "" {
		t.Fatalf("expected unset Serf advertise address, got %s", c.AdvertiseAddrs.Serf)
	}
}

// TestConfig_normalizeAddrs_NoAdvertise asserts that normalizeAddrs will
// fail if no valid advertise address available in non-dev mode.
func TestConfig_normalizeAddrs_NoAdvertise(t *testing.T) {
	ci.Parallel(t)

	c := &Config{
		BindAddr: "127.0.0.1",
		Ports: &Ports{
			HTTP: 4646,
			RPC:  4647,
			Serf: 4648,
		},
		Addresses:      &Addresses{},
		AdvertiseAddrs: &AdvertiseAddrs{},
		DevMode:        false,
	}

	if err := c.normalizeAddrs(); err == nil {
		t.Fatalf("expected an error when no valid advertise address is available")
	}

	if c.AdvertiseAddrs.HTTP == "127.0.0.1:4646" {
		t.Fatalf("expected non-localhost HTTP advertise address, got %s", c.AdvertiseAddrs.HTTP)
	}

	if c.AdvertiseAddrs.RPC == "127.0.0.1:4647" {
		t.Fatalf("expected non-localhost RPC advertise address, got %s", c.AdvertiseAddrs.RPC)
	}

	if c.AdvertiseAddrs.Serf == "127.0.0.1:4648" {
		t.Fatalf("expected non-localhost Serf advertise address, got %s", c.AdvertiseAddrs.Serf)
	}
}

// TestConfig_normalizeAddrs_AdvertiseLocalhost asserts localhost can be
// advertised if it's explicitly set in the config.
func TestConfig_normalizeAddrs_AdvertiseLocalhost(t *testing.T) {
	ci.Parallel(t)

	c := &Config{
		BindAddr: "127.0.0.1",
		Ports: &Ports{
			HTTP: 4646,
			RPC:  4647,
			Serf: 4648,
		},
		Addresses: &Addresses{},
		AdvertiseAddrs: &AdvertiseAddrs{
			HTTP: "127.0.0.1",
			RPC:  "127.0.0.1",
			Serf: "127.0.0.1",
		},
		DevMode: false,
		Server:  &ServerConfig{Enabled: true},
	}

	if err := c.normalizeAddrs(); err != nil {
		t.Fatalf("unexpected error when manually setting bind mode: %v", err)
	}

	if c.AdvertiseAddrs.HTTP != "127.0.0.1:4646" {
		t.Errorf("expected localhost HTTP advertise address, got %s", c.AdvertiseAddrs.HTTP)
	}

	if c.AdvertiseAddrs.RPC != "127.0.0.1:4647" {
		t.Errorf("expected localhost RPC advertise address, got %s", c.AdvertiseAddrs.RPC)
	}

	if c.AdvertiseAddrs.Serf != "127.0.0.1:4648" {
		t.Errorf("expected localhost Serf advertise address, got %s", c.AdvertiseAddrs.Serf)
	}
}

// TestConfig_normalizeAddrs_IPv6Loopback asserts that an IPv6 loopback address
// is normalized properly. See #2739
func TestConfig_normalizeAddrs_IPv6Loopback(t *testing.T) {
	ci.Parallel(t)

	c := &Config{
		BindAddr: "::1",
		Ports: &Ports{
			HTTP: 4646,
			RPC:  4647,
		},
		Addresses: &Addresses{},
		AdvertiseAddrs: &AdvertiseAddrs{
			HTTP: "::1",
			RPC:  "::1",
		},
		DevMode: false,
	}

	if err := c.normalizeAddrs(); err != nil {
		t.Fatalf("unexpected error when manually setting bind mode: %v", err)
	}

	if c.Addresses.HTTP != "::1" {
		t.Errorf("expected ::1 HTTP address, got %s", c.Addresses.HTTP)
	}

	if c.Addresses.RPC != "::1" {
		t.Errorf("expected ::1 RPC address, got %s", c.Addresses.RPC)
	}

	if c.AdvertiseAddrs.HTTP != "[::1]:4646" {
		t.Errorf("expected [::1] HTTP advertise address, got %s", c.AdvertiseAddrs.HTTP)
	}

	if c.AdvertiseAddrs.RPC != "[::1]:4647" {
		t.Errorf("expected [::1] RPC advertise address, got %s", c.AdvertiseAddrs.RPC)
	}
}

// TestConfig_normalizeAddrs_MultipleInterface asserts that normalizeAddrs will
// handle normalizing multiple interfaces in a single protocol.
func TestConfig_normalizeAddrs_MultipleInterfaces(t *testing.T) {
	ci.Parallel(t)

	testCases := []struct {
		name                    string
		addressConfig           *Addresses
		expectedNormalizedAddrs *NormalizedAddrs
		expectErr               bool
	}{
		{
			name: "multiple http addresses",
			addressConfig: &Addresses{
				HTTP: "127.0.0.1 127.0.0.2",
			},
			expectedNormalizedAddrs: &NormalizedAddrs{
				HTTP: []string{"127.0.0.1:4646", "127.0.0.2:4646"},
				RPC:  "127.0.0.1:4647",
				Serf: "127.0.0.1:4648",
			},
			expectErr: false,
		},
	}
	for _, tc := range testCases {
		t.Run(tc.name, func(t *testing.T) {
			c := &Config{
				BindAddr: "127.0.0.1",
				Ports: &Ports{
					HTTP: 4646,
					RPC:  4647,
					Serf: 4648,
				},
				Addresses: tc.addressConfig,
				AdvertiseAddrs: &AdvertiseAddrs{
					HTTP: "127.0.0.1",
					RPC:  "127.0.0.1",
					Serf: "127.0.0.1",
				},
			}
			err := c.normalizeAddrs()
			if tc.expectErr {
				require.Error(t, err)
				return
			}
			require.NoError(t, err)
			require.Equal(t, tc.expectedNormalizedAddrs, c.normalizedAddrs)
		})
	}
}

func TestConfig_normalizeAddrs(t *testing.T) {
	ci.Parallel(t)

	c := &Config{
		BindAddr: "169.254.1.5",
		Ports: &Ports{
			HTTP: 4646,
			RPC:  4647,
			Serf: 4648,
		},
		Addresses: &Addresses{
			HTTP: "169.254.1.10",
		},
		AdvertiseAddrs: &AdvertiseAddrs{
			RPC: "169.254.1.40",
		},
		Server: &ServerConfig{
			Enabled: true,
		},
	}

	if err := c.normalizeAddrs(); err != nil {
		t.Fatalf("unable to normalize addresses: %s", err)
	}

	if c.BindAddr != "169.254.1.5" {
		t.Fatalf("expected BindAddr 169.254.1.5, got %s", c.BindAddr)
	}

	if c.AdvertiseAddrs.HTTP != "169.254.1.10:4646" {
		t.Fatalf("expected HTTP advertise address 169.254.1.10:4646, got %s", c.AdvertiseAddrs.HTTP)
	}

	if c.AdvertiseAddrs.RPC != "169.254.1.40:4647" {
		t.Fatalf("expected RPC advertise address 169.254.1.40:4647, got %s", c.AdvertiseAddrs.RPC)
	}

	if c.AdvertiseAddrs.Serf != "169.254.1.5:4648" {
		t.Fatalf("expected Serf advertise address 169.254.1.5:4648, got %s", c.AdvertiseAddrs.Serf)
	}

	c = &Config{
		BindAddr: "{{ GetPrivateIP }}",
		Ports: &Ports{
			HTTP: 4646,
			RPC:  4647,
			Serf: 4648,
		},
		Addresses: &Addresses{},
		AdvertiseAddrs: &AdvertiseAddrs{
			RPC: "{{ GetPrivateIP }}",
		},
		Server: &ServerConfig{
			Enabled: true,
		},
	}

	if err := c.normalizeAddrs(); err != nil {
		t.Fatalf("unable to normalize addresses: %s", err)
	}

	exp := net.JoinHostPort(c.BindAddr, "4646")
	if c.AdvertiseAddrs.HTTP != exp {
		t.Fatalf("expected HTTP advertise address %s, got %s", exp, c.AdvertiseAddrs.HTTP)
	}

	exp = net.JoinHostPort(c.BindAddr, "4647")
	if c.AdvertiseAddrs.RPC != exp {
		t.Fatalf("expected RPC advertise address %s, got %s", exp, c.AdvertiseAddrs.RPC)
	}

	exp = net.JoinHostPort(c.BindAddr, "4648")
	if c.AdvertiseAddrs.Serf != exp {
		t.Fatalf("expected Serf advertise address %s, got %s", exp, c.AdvertiseAddrs.Serf)
	}

	// allow to advertise 127.0.0.1 in non-dev mode, if explicitly configured to do so
	c = &Config{
		BindAddr: "127.0.0.1",
		Ports: &Ports{
			HTTP: 4646,
			RPC:  4647,
			Serf: 4648,
		},
		Addresses: &Addresses{},
		AdvertiseAddrs: &AdvertiseAddrs{
			HTTP: "127.0.0.1:4646",
			RPC:  "127.0.0.1:4647",
			Serf: "127.0.0.1:4648",
		},
		DevMode: false,
		Server: &ServerConfig{
			Enabled: true,
		},
	}

	if err := c.normalizeAddrs(); err != nil {
		t.Fatalf("unable to normalize addresses: %s", err)
	}

	if c.AdvertiseAddrs.HTTP != "127.0.0.1:4646" {
		t.Fatalf("expected HTTP advertise address 127.0.0.1:4646, got %s", c.AdvertiseAddrs.HTTP)
	}

	if c.AdvertiseAddrs.RPC != "127.0.0.1:4647" {
		t.Fatalf("expected RPC advertise address 127.0.0.1:4647, got %s", c.AdvertiseAddrs.RPC)
	}

	if c.AdvertiseAddrs.RPC != "127.0.0.1:4647" {
		t.Fatalf("expected RPC advertise address 127.0.0.1:4647, got %s", c.AdvertiseAddrs.RPC)
	}
}

func TestConfig_templateNetworkInterface(t *testing.T) {
	ci.Parallel(t)

	// find the first interface
	ifaces, err := sockaddr.GetAllInterfaces()
	if err != nil {
		t.Fatalf("failed to get interfaces: %v", err)
	}
	iface := ifaces[0]
	testCases := []struct {
		name              string
		clientConfig      *ClientConfig
		expectedInterface string
		expectErr         bool
	}{
		{
			name: "empty string",
			clientConfig: &ClientConfig{
				Enabled:          true,
				NetworkInterface: "",
			},
			expectedInterface: "",
			expectErr:         false,
		},
		{
			name: "simple string",
			clientConfig: &ClientConfig{
				Enabled:          true,
				NetworkInterface: iface.Name,
			},
			expectedInterface: iface.Name,
			expectErr:         false,
		},
		{
			name: "valid interface",
			clientConfig: &ClientConfig{
				Enabled:          true,
				NetworkInterface: `{{ GetAllInterfaces | attr "name" }}`,
			},
			expectedInterface: iface.Name,
			expectErr:         false,
		},
		{
			name: "invalid interface",
			clientConfig: &ClientConfig{
				Enabled:          true,
				NetworkInterface: `no such interface`,
			},
			expectedInterface: iface.Name,
			expectErr:         true,
		},
		{
			name: "insignificant whitespace",
			clientConfig: &ClientConfig{
				Enabled:          true,
				NetworkInterface: `		{{GetAllInterfaces | attr "name" }}`,
			},
			expectedInterface: iface.Name,
			expectErr:         false,
		},
		{
			name: "empty template return",
			clientConfig: &ClientConfig{
				Enabled:          true,
				NetworkInterface: `{{ printf "" }}`,
			},
			expectedInterface: iface.Name,
			expectErr:         true,
		},
	}
	for _, tc := range testCases {
		t.Run(tc.name, func(t *testing.T) {
			c := &Config{
				BindAddr: "127.0.0.1",
				Ports: &Ports{
					HTTP: 4646,
					RPC:  4647,
					Serf: 4648,
				},
				Addresses: &Addresses{},
				AdvertiseAddrs: &AdvertiseAddrs{
					HTTP: "127.0.0.1:4646",
					RPC:  "127.0.0.1:4647",
					Serf: "127.0.0.1:4648",
				},
				DevMode: false,
				Client:  tc.clientConfig,
			}
			err := c.normalizeAddrs()
			if tc.expectErr {
				require.Error(t, err)
				return
			}
			require.NoError(t, err)
			require.Equal(t, c.Client.NetworkInterface, tc.expectedInterface)
		})
	}
}

func TestIsMissingPort(t *testing.T) {
	ci.Parallel(t)

	_, _, err := net.SplitHostPort("localhost")
	if missing := isMissingPort(err); !missing {
		t.Errorf("expected missing port error, but got %v", err)
	}
	_, _, err = net.SplitHostPort("localhost:9000")
	if missing := isMissingPort(err); missing {
		t.Errorf("expected no error, but got %v", err)
	}
}

func TestMergeServerJoin(t *testing.T) {
	ci.Parallel(t)

	require := require.New(t)

	{
		retryJoin := []string{"127.0.0.1", "127.0.0.2"}
		startJoin := []string{"127.0.0.1", "127.0.0.2"}
		retryMaxAttempts := 1
		retryInterval := time.Duration(0)

		a := &ServerJoin{
			RetryJoin:        retryJoin,
			StartJoin:        startJoin,
			RetryMaxAttempts: retryMaxAttempts,
			RetryInterval:    time.Duration(retryInterval),
		}
		b := &ServerJoin{}

		result := a.Merge(b)
		require.Equal(result.RetryJoin, retryJoin)
		require.Equal(result.StartJoin, startJoin)
		require.Equal(result.RetryMaxAttempts, retryMaxAttempts)
		require.Equal(result.RetryInterval, retryInterval)
	}
	{
		retryJoin := []string{"127.0.0.1", "127.0.0.2"}
		startJoin := []string{"127.0.0.1", "127.0.0.2"}
		retryMaxAttempts := 1
		retryInterval := time.Duration(0)

		a := &ServerJoin{}
		b := &ServerJoin{
			RetryJoin:        retryJoin,
			StartJoin:        startJoin,
			RetryMaxAttempts: retryMaxAttempts,
			RetryInterval:    time.Duration(retryInterval),
		}

		result := a.Merge(b)
		require.Equal(result.RetryJoin, retryJoin)
		require.Equal(result.StartJoin, startJoin)
		require.Equal(result.RetryMaxAttempts, retryMaxAttempts)
		require.Equal(result.RetryInterval, retryInterval)
	}
	{
		retryJoin := []string{"127.0.0.1", "127.0.0.2"}
		startJoin := []string{"127.0.0.1", "127.0.0.2"}
		retryMaxAttempts := 1
		retryInterval := time.Duration(0)

		var a *ServerJoin
		b := &ServerJoin{
			RetryJoin:        retryJoin,
			StartJoin:        startJoin,
			RetryMaxAttempts: retryMaxAttempts,
			RetryInterval:    time.Duration(retryInterval),
		}

		result := a.Merge(b)
		require.Equal(result.RetryJoin, retryJoin)
		require.Equal(result.StartJoin, startJoin)
		require.Equal(result.RetryMaxAttempts, retryMaxAttempts)
		require.Equal(result.RetryInterval, retryInterval)
	}
	{
		retryJoin := []string{"127.0.0.1", "127.0.0.2"}
		startJoin := []string{"127.0.0.1", "127.0.0.2"}
		retryMaxAttempts := 1
		retryInterval := time.Duration(0)

		a := &ServerJoin{
			RetryJoin:        retryJoin,
			StartJoin:        startJoin,
			RetryMaxAttempts: retryMaxAttempts,
			RetryInterval:    time.Duration(retryInterval),
		}
		var b *ServerJoin

		result := a.Merge(b)
		require.Equal(result.RetryJoin, retryJoin)
		require.Equal(result.StartJoin, startJoin)
		require.Equal(result.RetryMaxAttempts, retryMaxAttempts)
		require.Equal(result.RetryInterval, retryInterval)
	}
	{
		retryJoin := []string{"127.0.0.1", "127.0.0.2"}
		startJoin := []string{"127.0.0.1", "127.0.0.2"}
		retryMaxAttempts := 1
		retryInterval := time.Duration(0)

		a := &ServerJoin{
			RetryJoin: retryJoin,
			StartJoin: startJoin,
		}
		b := &ServerJoin{
			RetryMaxAttempts: retryMaxAttempts,
			RetryInterval:    time.Duration(retryInterval),
		}

		result := a.Merge(b)
		require.Equal(result.RetryJoin, retryJoin)
		require.Equal(result.StartJoin, startJoin)
		require.Equal(result.RetryMaxAttempts, retryMaxAttempts)
		require.Equal(result.RetryInterval, retryInterval)
	}
}

func TestTelemetry_PrefixFilters(t *testing.T) {
	ci.Parallel(t)

	cases := []struct {
		in       []string
		expAllow []string
		expBlock []string
		expErr   bool
	}{
		{
			in:       []string{"+foo"},
			expAllow: []string{"foo"},
		},
		{
			in:       []string{"-foo"},
			expBlock: []string{"foo"},
		},
		{
			in:       []string{"+a.b.c", "-x.y.z"},
			expAllow: []string{"a.b.c"},
			expBlock: []string{"x.y.z"},
		},
		{
			in:     []string{"+foo", "bad", "-bar"},
			expErr: true,
		},
	}

	for i, c := range cases {
		t.Run(fmt.Sprintf("PrefixCase%d", i), func(t *testing.T) {
			require := require.New(t)
			tel := &Telemetry{
				PrefixFilter: c.in,
			}

			allow, block, err := tel.PrefixFilters()
			require.Exactly(c.expAllow, allow)
			require.Exactly(c.expBlock, block)
			require.Equal(c.expErr, err != nil)
		})
	}
}

func TestTelemetry_Parse(t *testing.T) {
	ci.Parallel(t)

	require := require.New(t)
	dir := t.TempDir()

	file1 := filepath.Join(dir, "config1.hcl")
	err := ioutil.WriteFile(file1, []byte(`telemetry{
		prefix_filter = ["+nomad.raft"]
		filter_default = false
		disable_dispatched_job_summary_metrics = true
	}`), 0600)
	require.NoError(err)

	// Works on config dir
	config, err := LoadConfig(dir)
	require.NoError(err)

	require.False(*config.Telemetry.FilterDefault)
	require.Exactly([]string{"+nomad.raft"}, config.Telemetry.PrefixFilter)
	require.True(config.Telemetry.DisableDispatchedJobSummaryMetrics)
}

func TestEventBroker_Parse(t *testing.T) {
	ci.Parallel(t)

	require := require.New(t)
	{
		a := &ServerConfig{
			EnableEventBroker: pointer.Of(false),
			EventBufferSize:   pointer.Of(0),
		}
		b := DefaultConfig().Server
		b.EnableEventBroker = nil
		b.EventBufferSize = nil

		result := a.Merge(b)
		require.Equal(false, *result.EnableEventBroker)
		require.Equal(0, *result.EventBufferSize)
	}

	{
		a := &ServerConfig{
			EnableEventBroker: pointer.Of(true),
			EventBufferSize:   pointer.Of(5000),
		}
		b := DefaultConfig().Server
		b.EnableEventBroker = nil
		b.EventBufferSize = nil

		result := a.Merge(b)
		require.Equal(true, *result.EnableEventBroker)
		require.Equal(5000, *result.EventBufferSize)
	}

	{
		a := &ServerConfig{
			EnableEventBroker: pointer.Of(false),
			EventBufferSize:   pointer.Of(0),
		}
		b := DefaultConfig().Server
		b.EnableEventBroker = pointer.Of(true)
		b.EventBufferSize = pointer.Of(20000)

		result := a.Merge(b)
		require.Equal(true, *result.EnableEventBroker)
		require.Equal(20000, *result.EventBufferSize)
	}
}

func TestConfig_LoadConsulTemplateConfig(t *testing.T) {
	ci.Parallel(t)

	defaultConfig := DefaultConfig()
	// Test that loading without template config didn't create load errors
	agentConfig, err := LoadConfig("test-resources/minimal_client.hcl")
	require.NoError(t, err)

	// Test loading with this config didn't create load errors
	agentConfig, err = LoadConfig("test-resources/client_with_template.hcl")
	require.NoError(t, err)

	agentConfig = defaultConfig.Merge(agentConfig)

	clientAgent := Agent{config: agentConfig}
	clientConfig, err := clientAgent.clientConfig()
	require.NoError(t, err)

	templateConfig := clientConfig.TemplateConfig

	// Make sure all fields to test are set
	require.NotNil(t, templateConfig.BlockQueryWaitTime)
	require.NotNil(t, templateConfig.MaxStale)
	require.NotNil(t, templateConfig.Wait)
	require.NotNil(t, templateConfig.WaitBounds)
	require.NotNil(t, templateConfig.ConsulRetry)
	require.NotNil(t, templateConfig.VaultRetry)
	require.NotNil(t, templateConfig.NomadRetry)

	// Direct properties
	require.Equal(t, 300*time.Second, *templateConfig.MaxStale)
	require.Equal(t, 90*time.Second, *templateConfig.BlockQueryWaitTime)
	// Wait
	require.Equal(t, 2*time.Second, *templateConfig.Wait.Min)
	require.Equal(t, 60*time.Second, *templateConfig.Wait.Max)
	// WaitBounds
	require.Equal(t, 2*time.Second, *templateConfig.WaitBounds.Min)
	require.Equal(t, 60*time.Second, *templateConfig.WaitBounds.Max)
	// Consul Retry
	require.NotNil(t, templateConfig.ConsulRetry)
	require.Equal(t, 5, *templateConfig.ConsulRetry.Attempts)
	require.Equal(t, 5*time.Second, *templateConfig.ConsulRetry.Backoff)
	require.Equal(t, 10*time.Second, *templateConfig.ConsulRetry.MaxBackoff)
	// Vault Retry
	require.NotNil(t, templateConfig.VaultRetry)
	require.Equal(t, 10, *templateConfig.VaultRetry.Attempts)
	require.Equal(t, 15*time.Second, *templateConfig.VaultRetry.Backoff)
	require.Equal(t, 20*time.Second, *templateConfig.VaultRetry.MaxBackoff)
	// Nomad Retry
	require.NotNil(t, templateConfig.NomadRetry)
	require.Equal(t, 15, *templateConfig.NomadRetry.Attempts)
	require.Equal(t, 20*time.Second, *templateConfig.NomadRetry.Backoff)
	require.Equal(t, 25*time.Second, *templateConfig.NomadRetry.MaxBackoff)
}

func TestConfig_LoadConsulTemplate_FunctionDenylist(t *testing.T) {
	cases := []struct {
		File     string
		Expected *client.ClientTemplateConfig
	}{
		{
			"test-resources/minimal_client.hcl",
			nil,
		},
		{
			"test-resources/client_with_basic_template.json",
			&client.ClientTemplateConfig{
				DisableSandbox:   true,
				FunctionDenylist: []string{},
			},
		},
		{
			"test-resources/client_with_basic_template.hcl",
			&client.ClientTemplateConfig{
				DisableSandbox:   true,
				FunctionDenylist: []string{},
			},
		},
		{
			"test-resources/client_with_function_denylist.hcl",
			&client.ClientTemplateConfig{
				DisableSandbox:   false,
				FunctionDenylist: []string{"foo"},
			},
		},
		{
			"test-resources/client_with_function_denylist_empty.hcl",
			&client.ClientTemplateConfig{
				DisableSandbox:   false,
				FunctionDenylist: []string{},
			},
		},
		{
			"test-resources/client_with_function_denylist_empty_string.hcl",
			&client.ClientTemplateConfig{
				DisableSandbox:   true,
				FunctionDenylist: []string{""},
			},
		},
		{
			"test-resources/client_with_function_denylist_empty_string.json",
			&client.ClientTemplateConfig{
				DisableSandbox:   true,
				FunctionDenylist: []string{""},
			},
		},
		{
			"test-resources/client_with_function_denylist_nil.hcl",
			&client.ClientTemplateConfig{
				DisableSandbox: true,
			},
		},
		{
			"test-resources/client_with_empty_template.hcl",
			nil,
		},
	}

	for _, tc := range cases {
		t.Run(tc.File, func(t *testing.T) {
			agentConfig, err := LoadConfig(tc.File)

			require.NoError(t, err)

			templateConfig := agentConfig.Client.TemplateConfig
			require.Equal(t, tc.Expected, templateConfig)
		})
	}
}

func TestParseMultipleIPTemplates(t *testing.T) {
	ci.Parallel(t)

	testCases := []struct {
		name        string
		tmpl        string
		expectedOut []string
		expectErr   bool
	}{
		{
			name:        "deduplicates same ip and preserves order",
			tmpl:        "127.0.0.1 10.0.0.1 127.0.0.1",
			expectedOut: []string{"127.0.0.1", "10.0.0.1"},
			expectErr:   false,
		},
		{
			name:        "includes sockaddr expression",
			tmpl:        "10.0.0.1 {{ GetAllInterfaces | include \"flags\" \"loopback\" | limit 1 | attr \"address\" }} 10.0.0.2",
			expectedOut: []string{"10.0.0.1", "127.0.0.1", "10.0.0.2"},
			expectErr:   false,
		},
	}
	for _, tc := range testCases {
		t.Run(tc.name, func(t *testing.T) {
			out, err := parseMultipleIPTemplate(tc.tmpl)
			require.NoError(t, err)
			require.Equal(t, tc.expectedOut, out)
		})
	}
}<|MERGE_RESOLUTION|>--- conflicted
+++ resolved
@@ -146,14 +146,9 @@
 			MaxHeartbeatsPerSecond: 30.0,
 			RedundancyZone:         "foo",
 			UpgradeVersion:         "foo",
-<<<<<<< HEAD
-			EnableEventBroker:      helper.BoolToPtr(false),
-			EventBufferSize:        helper.IntToPtr(0),
-			LicensePath:            "/tmp/licensefile1",
-=======
 			EnableEventBroker:      pointer.Of(false),
 			EventBufferSize:        pointer.Of(0),
->>>>>>> 1bcd1631
+			LicensePath:            "/tmp/licensefile1",
 			PlanRejectionTracker: &PlanRejectionTracker{
 				Enabled:       pointer.Of(true),
 				NodeThreshold: 100,
@@ -352,14 +347,9 @@
 			NonVotingServer:        true,
 			RedundancyZone:         "bar",
 			UpgradeVersion:         "bar",
-<<<<<<< HEAD
-			EnableEventBroker:      helper.BoolToPtr(true),
-			EventBufferSize:        helper.IntToPtr(100),
-			LicensePath:            "/tmp/licensefile2",
-=======
 			EnableEventBroker:      pointer.Of(true),
 			EventBufferSize:        pointer.Of(100),
->>>>>>> 1bcd1631
+			LicensePath:            "/tmp/licensefile2",
 			PlanRejectionTracker: &PlanRejectionTracker{
 				Enabled:       pointer.Of(true),
 				NodeThreshold: 100,
