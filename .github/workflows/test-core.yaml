name: Core CI Tests
on:
  push:
    branches-ignore:
      - main
      - release-**
    paths-ignore:
      - 'README.md'
      - 'CHANGELOG.md'
      - '.changelog/**'
      - '.tours/**'
      - 'contributing/**'
      - 'demo/**'
      - 'dev/**'
      - 'e2e/terraform/**'
      - 'integrations/**'
      - 'pkg/**'
      - 'scripts/**'
      - 'terraform/**'
      - 'ui/**'
      - 'website/**'
env:
  VERBOSE: 1
  GOTESTARCH: amd64
  CONSUL_VERSION: 1.12.6
  VAULT_VERSION: 1.12.0
  NOMAD_SLOW_TEST: 0
  NOMAD_TEST_LOG_LEVEL: OFF
  GOPRIVATE: 'github.com/hashicorp/*'
  TOKEN: ${{secrets.ELEVATED_GITHUB_TOKEN}}
  NOMAD_LICENSE: ${{secrets.NOMAD_LICENSE}}
jobs:
  mods:
    runs-on: ubuntu-22.04
    timeout-minutes: 10
    steps:
      - uses: actions/checkout@v3
<<<<<<< HEAD
      - uses: magnetikonline/action-golang-cache@v1
        with:
          go-version: ${{env.GO_VERSION}}
          cache-key-suffix: -core
      - name: Configure Git
        run: git config --global url.'https://${{ secrets.ELEVATED_GITHUB_TOKEN }}:@github.com'.insteadOf 'https://github.com'
      - name: Pre-cache Go modules
=======
      - uses: hashicorp/setup-golang@v1
      - name: Get Go modules
>>>>>>> a1b656e1
        run: |
          make tidy
          make bootstrap
  checks:
    needs: [mods]
    runs-on: ubuntu-22.04
    timeout-minutes: 10
    steps:
      - uses: actions/checkout@v3
        with:
          fetch-depth: 0 # needs tags for checkproto
<<<<<<< HEAD
      - uses: magnetikonline/action-golang-cache@v1
        with:
          go-version: ${{env.GO_VERSION}}
          cache-key-suffix: -core
      - name: Configure Git
        run: git config --global url.'https://${{ secrets.ELEVATED_GITHUB_TOKEN }}:@github.com'.insteadOf 'https://github.com'
=======
      - uses: hashicorp/setup-golang@v1
>>>>>>> a1b656e1
      - name: Run make check
        run: |
          make missing
          make bootstrap
          make check
  compile:
    needs: [mods, checks]
    strategy:
      fail-fast: false
      matrix:
        os: [ubuntu-22.04, macos-11, windows-2019]
    runs-on: ${{matrix.os}}
    timeout-minutes: 20
    steps:
      - uses: actions/checkout@v3
<<<<<<< HEAD
      - uses: magnetikonline/action-golang-cache@v1
        with:
          go-version: ${{env.GO_VERSION}}
          cache-key-suffix: -core
      - name: Configure Git
        run: git config --global url.'https://${{ secrets.ELEVATED_GITHUB_TOKEN }}:@github.com'.insteadOf 'https://github.com'
=======
      - uses: hashicorp/setup-golang@v1
>>>>>>> a1b656e1
      - name: Run make dev
        run: |
          make bootstrap
          make dev
  tests-api:
    needs: [mods]
    runs-on: ubuntu-22.04
    timeout-minutes: 30
    steps:
      - uses: actions/checkout@v3
<<<<<<< HEAD
      - uses: magnetikonline/action-golang-cache@v1
        with:
          go-version: ${{env.GO_VERSION}}
          cache-key-suffix: -core
      - name: Configure Git
        run: git config --global url.'https://${{ secrets.ELEVATED_GITHUB_TOKEN }}:@github.com'.insteadOf 'https://github.com'
=======
      - uses: hashicorp/setup-golang@v1
>>>>>>> a1b656e1
      - name: Run API tests
        env:
          GOTEST_MOD: api
        run: |
          make bootstrap
          make generate-all
          sudo sed -i 's!Defaults!#Defaults!g' /etc/sudoers
          sudo -E env "PATH=$PATH" make test-nomad-module
  tests-groups:
    needs: [mods]
    runs-on: ubuntu-22.04
    timeout-minutes: 30
    strategy:
      fail-fast: false
      matrix:
        groups:
          - nomad
          - client
          - command
          - drivers
          - quick
    steps:
      - uses: actions/checkout@v3
<<<<<<< HEAD
      - uses: magnetikonline/action-golang-cache@v1
        with:
          go-version: ${{env.GO_VERSION}}
          cache-key-suffix: -core
      - name: Configure Git
        run: git config --global url.'https://${{ secrets.ELEVATED_GITHUB_TOKEN }}:@github.com'.insteadOf 'https://github.com'
=======
      - uses: hashicorp/setup-golang@v1
>>>>>>> a1b656e1
      - name: Run Matrix Tests
        env:
          GOTEST_GROUP: ${{matrix.groups}}
        run: |
          make bootstrap
          make generate-all
          make dev
          hc-install install -version ${{env.VAULT_VERSION}} -path ${{env.GOBIN}} vault
          hc-install install -version ${{env.CONSUL_VERSION}} -path ${{env.GOBIN}} consul
          sudo sed -i 's!Defaults!#Defaults!g' /etc/sudoers
          sudo -E env "PATH=$PATH" make test-nomad
<|MERGE_RESOLUTION|>--- conflicted
+++ resolved
@@ -35,18 +35,13 @@
     timeout-minutes: 10
     steps:
       - uses: actions/checkout@v3
-<<<<<<< HEAD
-      - uses: magnetikonline/action-golang-cache@v1
+      - uses: hashicorp/setup-golang@v1
         with:
           go-version: ${{env.GO_VERSION}}
           cache-key-suffix: -core
       - name: Configure Git
         run: git config --global url.'https://${{ secrets.ELEVATED_GITHUB_TOKEN }}:@github.com'.insteadOf 'https://github.com'
-      - name: Pre-cache Go modules
-=======
-      - uses: hashicorp/setup-golang@v1
       - name: Get Go modules
->>>>>>> a1b656e1
         run: |
           make tidy
           make bootstrap
@@ -58,16 +53,9 @@
       - uses: actions/checkout@v3
         with:
           fetch-depth: 0 # needs tags for checkproto
-<<<<<<< HEAD
-      - uses: magnetikonline/action-golang-cache@v1
-        with:
-          go-version: ${{env.GO_VERSION}}
-          cache-key-suffix: -core
+      - uses: hashicorp/setup-golang@v1
       - name: Configure Git
         run: git config --global url.'https://${{ secrets.ELEVATED_GITHUB_TOKEN }}:@github.com'.insteadOf 'https://github.com'
-=======
-      - uses: hashicorp/setup-golang@v1
->>>>>>> a1b656e1
       - name: Run make check
         run: |
           make missing
@@ -83,16 +71,9 @@
     timeout-minutes: 20
     steps:
       - uses: actions/checkout@v3
-<<<<<<< HEAD
-      - uses: magnetikonline/action-golang-cache@v1
-        with:
-          go-version: ${{env.GO_VERSION}}
-          cache-key-suffix: -core
+      - uses: hashicorp/setup-golang@v1
       - name: Configure Git
         run: git config --global url.'https://${{ secrets.ELEVATED_GITHUB_TOKEN }}:@github.com'.insteadOf 'https://github.com'
-=======
-      - uses: hashicorp/setup-golang@v1
->>>>>>> a1b656e1
       - name: Run make dev
         run: |
           make bootstrap
@@ -103,16 +84,9 @@
     timeout-minutes: 30
     steps:
       - uses: actions/checkout@v3
-<<<<<<< HEAD
-      - uses: magnetikonline/action-golang-cache@v1
-        with:
-          go-version: ${{env.GO_VERSION}}
-          cache-key-suffix: -core
+      - uses: hashicorp/setup-golang@v1
       - name: Configure Git
         run: git config --global url.'https://${{ secrets.ELEVATED_GITHUB_TOKEN }}:@github.com'.insteadOf 'https://github.com'
-=======
-      - uses: hashicorp/setup-golang@v1
->>>>>>> a1b656e1
       - name: Run API tests
         env:
           GOTEST_MOD: api
@@ -136,16 +110,9 @@
           - quick
     steps:
       - uses: actions/checkout@v3
-<<<<<<< HEAD
-      - uses: magnetikonline/action-golang-cache@v1
-        with:
-          go-version: ${{env.GO_VERSION}}
-          cache-key-suffix: -core
+      - uses: hashicorp/setup-golang@v1
       - name: Configure Git
         run: git config --global url.'https://${{ secrets.ELEVATED_GITHUB_TOKEN }}:@github.com'.insteadOf 'https://github.com'
-=======
-      - uses: hashicorp/setup-golang@v1
->>>>>>> a1b656e1
       - name: Run Matrix Tests
         env:
           GOTEST_GROUP: ${{matrix.groups}}
