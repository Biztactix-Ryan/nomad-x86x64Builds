name: build

on:
  push:
    branches:
      - main
      - release/**
  workflow_dispatch:
    inputs:
      build-ref:
        description: 'The git ref to build from'
        type: string
        default: ''
        required: false
      make-prerelease:
        description: "Run prerelease to generate files"
        type: "boolean"
        required: false
        default: true

env:
  PKG_NAME: "nomad"
  GO_TAGS: "ent release"

jobs:
  get-go-version:
    runs-on: [self-hosted, linux]
    outputs:
      go-version: ${{ steps.get-go-version.outputs.go-version }}
    steps:
      - uses: actions/checkout@8e5e7e5ab8b370d6c329ec480221332ada57f0ab # v3.5.2
        with:
          ref: ${{ github.event.inputs.build-ref }}
      - name: Determine Go version
        id: get-go-version
        # We use .go-version as our source of truth for current Go
        # version, because "goenv" can react to it automatically.
        run: |-
          echo "Building with Go $(cat .go-version)"
          echo "go-version=$(cat .go-version)" >> "$GITHUB_OUTPUT"
  get-product-version:
    runs-on: [self-hosted, linux]
    outputs:
      product-version: ${{ steps.get-product-version.outputs.product-version }}
    steps:
      - uses: actions/checkout@8e5e7e5ab8b370d6c329ec480221332ada57f0ab # v3.5.2
        with:
          ref: ${{ github.event.inputs.build-ref }}
      - name: get product version
        id: get-product-version
        run: |-
          make version
          echo "product-version=$(make version)" >> "$GITHUB_OUTPUT"
  generate-metadata-file:
    needs: get-product-version
    runs-on: [self-hosted, linux]
    outputs:
      filepath: ${{ steps.generate-metadata-file.outputs.filepath }}
    steps:
      - name: "Checkout directory"
        uses: actions/checkout@8e5e7e5ab8b370d6c329ec480221332ada57f0ab # v3.5.2
        with:
          ref: ${{ github.event.inputs.build-ref }}
      - name: Generate metadata file
        id: generate-metadata-file
        uses: hashicorp/actions-generate-metadata@v1.1.1
        with:
          version: ${{ needs.get-product-version.outputs.product-version }}
          product: ${{ env.PKG_NAME }}
          repositoryOwner: "hashicorp"
          sha: ${{ github.event.inputs.build-ref }}
      - uses: actions/upload-artifact@0b7f8abb1508181956e8e162db84b466c27e18ce # v3.1.2
        with:
          name: metadata.json
          path: ${{ steps.generate-metadata-file.outputs.filepath }}

  build-other:
    needs: [get-go-version, get-product-version]
    runs-on: [ custom, linux, xxl, 20.04 ]
    strategy:
      matrix:
        goos: [windows]
        goarch: ["386", "amd64"]
      fail-fast: true

    name: Go ${{ needs.get-go-version.outputs.go-version }} ${{ matrix.goos }} ${{ matrix.goarch }} build
    env:
      GOPRIVATE: "github.com/hashicorp/*"
      TOKEN: ${{ secrets.ELEVATED_GITHUB_TOKEN }}
    steps:
      - uses: actions/checkout@8e5e7e5ab8b370d6c329ec480221332ada57f0ab # v3.5.2
        with:
          ref: ${{ github.event.inputs.build-ref }}
      - name: Setup go
        uses: actions/setup-go@4d34df0c2316fe8122ab82dc22947d607c0c91f9 # v4.0.0
        with:
          go-version: ${{ needs.get-go-version.outputs.go-version }}

      - name: Setup Git
        run: git config --global url."https://${{ secrets.ELEVATED_GITHUB_TOKEN }}@github.com".insteadOf "https://github.com"

      - name: Build dependencies
        run: make deps

      - name: Setup node and yarn
        uses: actions/setup-node@64ed1c7eab4cce3362f8c340dee64e5eaeef8f7c # v3.6.0
        with:
          node-version: "18"
          cache-dependency-path: "ui/yarn.lock"

      - name: Install Yarn
        run: |
          npm install -g yarn

      - name: Build prerelease
        run: make prerelease
        if: ${{ github.event_name != 'workflow_dispatch' || github.event.inputs.make-prerelease == 'true' }}

      - name: Build
        env:
          GOOS: ${{ matrix.goos }}
          GOARCH: ${{ matrix.goarch }}
          GO_TAGS: ${{ env.GO_TAGS }}
          CGO_ENABLED: 1
        run: |
          go clean -cache
          make pkg/${{ matrix.goos }}_${{ matrix.goarch }}.zip
          mv pkg/${{ matrix.goos }}_${{ matrix.goarch }}.zip ${{ env.PKG_NAME }}_${{ needs.get-product-version.outputs.product-version }}_${{ matrix.goos }}_${{ matrix.goarch }}.zip
      - uses: actions/upload-artifact@0b7f8abb1508181956e8e162db84b466c27e18ce # v3.1.2
        with:
          name: ${{ env.PKG_NAME }}_${{ needs.get-product-version.outputs.product-version }}_${{ matrix.goos }}_${{ matrix.goarch }}.zip
          path: ${{ env.PKG_NAME }}_${{ needs.get-product-version.outputs.product-version }}_${{ matrix.goos }}_${{ matrix.goarch }}.zip

  build-linux:
    needs: [get-go-version, get-product-version]
    runs-on: [ custom, linux, xxl, 20.04 ]
    strategy:
      matrix:
        goos: [linux]
        goarch: ["arm", "arm64", "386", "amd64"]
      fail-fast: true

    name: Go ${{ needs.get-go-version.outputs.go-version }} ${{ matrix.goos }} ${{ matrix.goarch }} build
    env:
      GOPRIVATE: "github.com/hashicorp/*"
      TOKEN: ${{ secrets.ELEVATED_GITHUB_TOKEN }}

    steps:
      - uses: actions/checkout@8e5e7e5ab8b370d6c329ec480221332ada57f0ab # v3.5.2
        with:
          ref: ${{ github.event.inputs.build-ref }}
      - name: Setup go
        uses: actions/setup-go@4d34df0c2316fe8122ab82dc22947d607c0c91f9 # v4.0.0
        with:
          go-version: ${{ needs.get-go-version.outputs.go-version }}

      - name: Setup Git
        run: git config --global url."https://${{ secrets.ELEVATED_GITHUB_TOKEN }}@github.com".insteadOf "https://github.com"

      - name: Build dependencies
        run: make deps

      - name: Setup node and yarn
        uses: actions/setup-node@64ed1c7eab4cce3362f8c340dee64e5eaeef8f7c # v3.6.0
        with:
          node-version: "18"
          cache-dependency-path: "ui/yarn.lock"

      - name: Install Yarn
        run: |
          npm install -g yarn

      - name: Build prerelease
        run: make prerelease
        if: ${{ github.event_name != 'workflow_dispatch' || github.event.inputs.make-prerelease == 'true' }}

      - name: Install Linux build utilties
        run: |
          sudo apt-get update
          sudo apt-get install -y software-properties-common
          sudo dpkg --add-architecture i386
          sudo apt-get update
          sudo apt-get install -y \
            libc6-dev-i386 \
            libpcre3-dev \
            linux-libc-dev:i386
          sudo apt-get install -y \
            binutils-aarch64-linux-gnu \
            binutils-arm-linux-gnueabihf \
            gcc-aarch64-linux-gnu \
            gcc-arm-linux-gnueabihf \
            gcc-multilib-arm-linux-gnueabihf

      - name: Set gcc
        run: |
          if [ "${{ matrix.goarch }}" == "arm" ]; then
            echo "CC=arm-linux-gnueabihf-gcc" >> "$GITHUB_ENV"
          elif [ "${{ matrix.goarch }}" == "arm64" ]; then
            echo "CC=aarch64-linux-gnu-gcc" >> "$GITHUB_ENV"
          fi

      - name: Build
        env:
          GOOS: ${{ matrix.goos }}
          GOARCH: ${{ matrix.goarch }}
          GO_TAGS: ${{ env.GO_TAGS }}
          CGO_ENABLED: 1
        run: |
          go clean -cache
          make pkg/${{ matrix.goos }}_${{ matrix.goarch }}.zip
          mv pkg/${{ matrix.goos }}_${{ matrix.goarch }}.zip ${{ env.PKG_NAME }}_${{ needs.get-product-version.outputs.product-version }}_${{ matrix.goos }}_${{ matrix.goarch }}.zip
      - uses: actions/upload-artifact@0b7f8abb1508181956e8e162db84b466c27e18ce # v3.1.2
        with:
          name: ${{ env.PKG_NAME }}_${{ needs.get-product-version.outputs.product-version }}_${{ matrix.goos }}_${{ matrix.goarch }}.zip
          path: ${{ env.PKG_NAME }}_${{ needs.get-product-version.outputs.product-version }}_${{ matrix.goos }}_${{ matrix.goarch }}.zip

      - name: Package
        if: ${{ matrix.goos == 'linux' }}
        uses: hashicorp/actions-packaging-linux@v1
        with:
          name: ${{ env.PKG_NAME }}-enterprise
          description: "Nomad is an easy-to-use, flexible, and performant workload orchestrator that can deploy a mix of microservice, batch, containerized, and non-containerized applications."
          arch: ${{ matrix.goarch }}
          version: ${{ needs.get-product-version.outputs.product-version }}
          maintainer: "HashiCorp"
          homepage: "https://github.com/hashicorp/nomad"
          license: "MPL-2.0"
          binary: "pkg/${{ matrix.goos }}_${{ matrix.goarch }}/${{ env.PKG_NAME }}"
          deb_depends: "openssl"
          rpm_depends: "openssl"
          config_dir: ".release/linux/package/"
          preinstall: ".release/linux/preinst"
          postinstall: ".release/linux/postinst"
          postremove: ".release/linux/postrm"

      - name: Set Package Names
        run: |
          echo "RPM_PACKAGE=$(basename out/*.rpm)" >> "$GITHUB_ENV"
          echo "DEB_PACKAGE=$(basename out/*.deb)" >> "$GITHUB_ENV"

      - uses: actions/upload-artifact@0b7f8abb1508181956e8e162db84b466c27e18ce # v3.1.2
        with:
          name: ${{ env.RPM_PACKAGE }}
          path: out/${{ env.RPM_PACKAGE }}

      - uses: actions/upload-artifact@0b7f8abb1508181956e8e162db84b466c27e18ce # v3.1.2
        with:
          name: ${{ env.DEB_PACKAGE }}
          path: out/${{ env.DEB_PACKAGE }}

  build-darwin:
    needs: [get-go-version, get-product-version]
<<<<<<< HEAD
    runs-on: [ self-hosted, macos ]
=======
    runs-on: ${{ endsWith(github.repository, '-enterprise') && fromJSON('["self-hosted", "ondemand", "macos"]') || 'macos-latest' }}
>>>>>>> 3ff0da5f
    strategy:
      matrix:
        goos: [darwin]
        goarch: ["arm64", "amd64"]
      fail-fast: true

    name: Go ${{ needs.get-go-version.outputs.go-version }} ${{ matrix.goos }} ${{ matrix.goarch }} build
    env:
      GOPRIVATE: "github.com/hashicorp/*"
      TOKEN: ${{ secrets.ELEVATED_GITHUB_TOKEN }}

    steps:
      - uses: actions/checkout@8e5e7e5ab8b370d6c329ec480221332ada57f0ab # v3.5.2
        with:
          ref: ${{ github.event.inputs.build-ref }}

      - name: Setup go
        uses: actions/setup-go@4d34df0c2316fe8122ab82dc22947d607c0c91f9 # v4.0.0
        with:
          go-version: ${{ needs.get-go-version.outputs.go-version }}

      - name: Setup Git
        run: git config --global url."https://${{ secrets.ELEVATED_GITHUB_TOKEN }}@github.com".insteadOf "https://github.com"

      - name: Build dependencies
        run: make deps

      - name: Setup node and yarn
        uses: actions/setup-node@64ed1c7eab4cce3362f8c340dee64e5eaeef8f7c # v3.6.0
        with:
          node-version: "18"
          cache-dependency-path: "ui/yarn.lock"

      - name: Install Yarn
        run: |
          npm install -g yarn

      - name: Build prerelease
        run: make prerelease
        if: ${{ github.event_name != 'workflow_dispatch' || github.event.inputs.make-prerelease == 'true' }}

      - name: Build
        env:
          GOOS: ${{ matrix.goos }}
          GOARCH: ${{ matrix.goarch }}
          GO_TAGS: "${{ env.GO_TAGS }} netcgo"
          CGO_ENABLED: 1
        run: |
          go clean -cache
          make pkg/${{ matrix.goos }}_${{ matrix.goarch }}.zip
          mv pkg/${{ matrix.goos }}_${{ matrix.goarch }}.zip ${{ env.PKG_NAME }}_${{ needs.get-product-version.outputs.product-version }}_${{ matrix.goos }}_${{ matrix.goarch }}.zip
      - uses: actions/upload-artifact@0b7f8abb1508181956e8e162db84b466c27e18ce # v3.1.2
        with:
          name: ${{ env.PKG_NAME }}_${{ needs.get-product-version.outputs.product-version }}_${{ matrix.goos }}_${{ matrix.goarch }}.zip
          path: ${{ env.PKG_NAME }}_${{ needs.get-product-version.outputs.product-version }}_${{ matrix.goos }}_${{ matrix.goarch }}.zip

  build-docker:
    name: Docker ${{ matrix.arch }} build
    needs:
      - get-product-version
      - build-linux
    runs-on: [ custom, linux, xxl, 20.04 ]
    strategy:
      matrix:
        arch: ["arm64", "amd64"]
    env:
      version: ${{needs.get-product-version.outputs.product-version}}
      revision: ${{github.sha}}
    steps:
      - uses: actions/checkout@8e5e7e5ab8b370d6c329ec480221332ada57f0ab # v3.5.2
      - name: Set revision
        if: "${{ github.event.inputs.build-ref != '' }}"
        run: |
          echo "revision=${{ github.event.inputs.build-ref }}" >> "$GITHUB_ENV"
      - name: Docker Build (Action)
        uses: hashicorp/actions-docker-build@v1
        with:
          smoke_test: |
            TEST_VERSION="$(docker run "${IMAGE_NAME}" version | awk '/Nomad v/{print $2}')"
            if [ "${TEST_VERSION}" != "v${version}" ]; then
              echo "Test FAILED"
              exit 1
            fi
            echo "Test PASSED"
          version: ${{env.version}}
          revision: ${{env.revision}}
          target: release
          arch: ${{matrix.arch}}
          tags: |
            docker.io/hashicorp/${{env.PKG_NAME}}:${{env.version}}
          dev_tags: |
            docker.io/hashicorppreview/${{ env.PKG_NAME }}:${{ env.version }}-dev
            docker.io/hashicorppreview/${{ env.PKG_NAME }}:${{ env.version }}-${{env.revision}}

permissions:
  contents: read<|MERGE_RESOLUTION|>--- conflicted
+++ resolved
@@ -250,11 +250,7 @@
 
   build-darwin:
     needs: [get-go-version, get-product-version]
-<<<<<<< HEAD
-    runs-on: [ self-hosted, macos ]
-=======
     runs-on: ${{ endsWith(github.repository, '-enterprise') && fromJSON('["self-hosted", "ondemand", "macos"]') || 'macos-latest' }}
->>>>>>> 3ff0da5f
     strategy:
       matrix:
         goos: [darwin]
