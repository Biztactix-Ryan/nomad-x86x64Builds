import { assign } from '@ember/polyfills';
import ApplicationSerializer from './application';
import queryString from 'query-string';

export default class JobSerializer extends ApplicationSerializer {
  attrs = {
    parameterized: 'ParameterizedJob',
  };

  separateNanos = ['SubmitTime'];

  normalize(typeHash, hash) {
    hash.NamespaceID = hash.Namespace;

    // ID is a composite of both the job ID and the namespace the job is in
    hash.PlainId = hash.ID;
    hash.ID = JSON.stringify([hash.ID, hash.NamespaceID || 'default']);

    // ParentID comes in as "" instead of null
    if (!hash.ParentID) {
      hash.ParentID = null;
    } else {
      hash.ParentID = JSON.stringify([hash.ParentID, hash.NamespaceID || 'default']);
    }

    // Job Summary is always at /:job-id/summary, but since it can also come from
    // the job list, it's better for Ember Data to be linked by ID association.
    hash.SummaryID = hash.ID;

    // Periodic is a boolean on list and an object on single
    if (hash.Periodic instanceof Object) {
      hash.PeriodicDetails = hash.Periodic;
      hash.Periodic = true;
    }

    // Parameterized behaves like Periodic
    if (hash.ParameterizedJob instanceof Object) {
      hash.ParameterizedDetails = hash.ParameterizedJob;
      hash.ParameterizedJob = true;
    }

    // If the hash contains summary information, push it into the store
    // as a job-summary model.
    if (hash.JobSummary) {
      this.store.pushPayload('job-summary', {
        'job-summary': [hash.JobSummary],
      });
    }

    return super.normalize(typeHash, hash);
  }

  extractRelationships(modelClass, hash) {
    const namespace =
      !hash.NamespaceID || hash.NamespaceID === 'default' ? undefined : hash.NamespaceID;
    const { modelName } = modelClass;

    const apiNamespace = this.store.adapterFor(modelClass.modelName).get('namespace');

    const [jobURL] = this.store
      .adapterFor(modelName)
      .buildURL(modelName, hash.ID, hash, 'findRecord')
      .split('?');

    return assign(super.extractRelationships(...arguments), {
      allocations: {
        links: {
          related: buildURL(`${jobURL}/allocations`, { namespace }),
        },
      },
      versions: {
        links: {
          related: buildURL(`${jobURL}/versions`, { namespace, diffs: true }),
        },
      },
      deployments: {
        links: {
          related: buildURL(`${jobURL}/deployments`, { namespace }),
        },
      },
      latestDeployment: {
        links: {
          related: buildURL(`${jobURL}/deployment`, { namespace }),
        },
      },
      evaluations: {
        links: {
          related: buildURL(`${jobURL}/evaluations`, { namespace }),
        },
      },
      scaleState: {
        links: {
          related: buildURL(`${jobURL}/scale`, { namespace }),
        },
      },
      recommendationSummaries: {
        links: {
<<<<<<< HEAD
          related: buildURL(`/${apiNamespace}/recommendations`, { job: hash.PlainId, namespace: hash.NamespaceID || 'default' }),
=======
          related: buildURL(`/${apiNamespace}/recommendations`, {
            job: hash.PlainId,
            namespace: hash.NamespaceID || 'default',
          }),
>>>>>>> fa2008a4
        },
      },
    });
  }
}

function buildURL(path, queryParams) {
  const qpString = queryString.stringify(queryParams);
  if (qpString) {
    return `${path}?${qpString}`;
  }
  return path;
}<|MERGE_RESOLUTION|>--- conflicted
+++ resolved
@@ -95,14 +95,10 @@
       },
       recommendationSummaries: {
         links: {
-<<<<<<< HEAD
-          related: buildURL(`/${apiNamespace}/recommendations`, { job: hash.PlainId, namespace: hash.NamespaceID || 'default' }),
-=======
           related: buildURL(`/${apiNamespace}/recommendations`, {
             job: hash.PlainId,
             namespace: hash.NamespaceID || 'default',
           }),
->>>>>>> fa2008a4
         },
       },
     });
