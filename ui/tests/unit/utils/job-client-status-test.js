import { module, test } from 'qunit';
<<<<<<< HEAD
import { startMirage } from 'nomad-ui/initializers/ember-cli-mirage';
=======
import jobClientStatus from 'nomad-ui/utils/properties/job-client-status';
import EmberObject from '@ember/object';
>>>>>>> 749828f6

class JobClientStatusMock extends EmberObject {
  constructor(job, nodes) {
    super(...arguments);
    this.job = job;
    this.nodes = nodes;
  }

  @jobClientStatus('nodes', 'job') jobClientStatus;

  get(key) {
    switch (key) {
      case 'job':
        return this.job;
      case 'nodes':
        return this.nodes;
    }
  }
}

class NodeMock {
  constructor(id, datacenter) {
    this.id = id;
    this.datacenter = datacenter;
  }

  get(key) {
    switch (key) {
      case 'id':
        return this.id;
    }
  }
}

module('Unit | Util | JobClientStatus', function(hooks) {
  test('it handles the case where all nodes are running', async function(assert) {
    const node = new NodeMock('node-1', 'dc1');
    const nodes = [node];
    const job = {
      datacenters: ['dc1'],
      status: 'running',
      allocations: [{ node, clientStatus: 'running' }],
      taskGroups: [{}],
    };
    const expected = {
      byNode: {
        'node-1': 'running',
      },
      byStatus: {
        running: ['node-1'],
        complete: [],
        degraded: [],
        failed: [],
        lost: [],
        notScheduled: [],
        queued: [],
        starting: [],
      },
      totalNodes: 1,
    };

    const mock = new JobClientStatusMock(job, nodes);
    let result = mock.jobClientStatus;

    assert.deepEqual(result, expected);
  });

  test('it handles the degraded case where a node has a failing allocation', async function(assert) {
    const node = new NodeMock('node-2', 'dc1');
    const nodes = [node];
    const job = {
      datacenters: ['dc1'],
      status: 'running',
      allocations: [
        { node, clientStatus: 'running' },
        { node, clientStatus: 'failed' },
        { node, clientStatus: 'running' },
      ],
      taskGroups: [{}, {}, {}],
    };
    const expected = {
      byNode: {
        'node-2': 'degraded',
      },
      byStatus: {
        running: [],
        complete: [],
        degraded: ['node-2'],
        failed: [],
        lost: [],
        notScheduled: [],
        queued: [],
        starting: [],
      },
      totalNodes: 1,
    };

    const mock = new JobClientStatusMock(job, nodes);
    let result = mock.jobClientStatus;

    assert.deepEqual(result, expected);
  });

  test('it handles the case where a node has all lost allocations', async function(assert) {
    const node = new NodeMock('node-1', 'dc1');
    const nodes = [node];
    const job = {
      datacenters: ['dc1'],
      status: 'running',
      allocations: [
        { node, clientStatus: 'lost' },
        { node, clientStatus: 'lost' },
        { node, clientStatus: 'lost' },
      ],
      taskGroups: [{}, {}, {}],
    };
    const expected = {
      byNode: {
        'node-1': 'lost',
      },
      byStatus: {
        running: [],
        complete: [],
        degraded: [],
        failed: [],
        lost: ['node-1'],
        notScheduled: [],
        queued: [],
        starting: [],
      },
      totalNodes: 1,
    };

    const mock = new JobClientStatusMock(job, nodes);
    let result = mock.jobClientStatus;

    assert.deepEqual(result, expected);
  });

  test('it handles the case where a node has all failed allocations', async function(assert) {
    const node = new NodeMock('node-1', 'dc1');
    const nodes = [node];
    const job = {
      datacenters: ['dc1'],
      status: 'running',
      allocations: [
        { node, clientStatus: 'failed' },
        { node, clientStatus: 'failed' },
        { node, clientStatus: 'failed' },
      ],
      taskGroups: [{}, {}, {}],
    };
    const expected = {
      byNode: {
        'node-1': 'failed',
      },
      byStatus: {
        running: [],
        complete: [],
        degraded: [],
        failed: ['node-1'],
        lost: [],
        notScheduled: [],
        queued: [],
        starting: [],
      },
      totalNodes: 1,
    };

    const mock = new JobClientStatusMock(job, nodes);
    let result = mock.jobClientStatus;

    assert.deepEqual(result, expected);
  });

  test('it handles the degraded case where the expected number of allocations doesnt match the actual number of allocations', async function(assert) {
    const node = new NodeMock('node-1', 'dc1');
    const nodes = [node];
    const job = {
      datacenters: ['dc1'],
      status: 'running',
      allocations: [
        { node, clientStatus: 'running' },
        { node, clientStatus: 'running' },
        { node, clientStatus: 'running' },
      ],
      taskGroups: [{}, {}, {}, {}],
    };
    const expected = {
      byNode: {
        'node-1': 'degraded',
      },
      byStatus: {
        running: [],
        complete: [],
        degraded: ['node-1'],
        failed: [],
        lost: [],
        notScheduled: [],
        queued: [],
        starting: [],
      },
      totalNodes: 1,
    };

    const mock = new JobClientStatusMock(job, nodes);
    let result = mock.jobClientStatus;

    assert.deepEqual(result, expected);
  });

  test('it handles the not scheduled case where a node has no allocations', async function(assert) {
    const node = new NodeMock('node-1', 'dc1');
    const nodes = [node];
    const job = {
      datacenters: ['dc1'],
      status: 'running',
      allocations: [],
      taskGroups: [],
    };
    const expected = {
      byNode: {
        'node-1': 'notScheduled',
      },
      byStatus: {
        running: [],
        complete: [],
        degraded: [],
        failed: [],
        lost: [],
        notScheduled: ['node-1'],
        queued: [],
        starting: [],
      },
      totalNodes: 1,
    };

    const mock = new JobClientStatusMock(job, nodes);
    let result = mock.jobClientStatus;

    assert.deepEqual(result, expected);
  });

  test('it handles the queued case where the job is pending', async function(assert) {
    const node = new NodeMock('node-1', 'dc1');
    const nodes = [node];
    const job = {
      datacenters: ['dc1'],
      status: 'pending',
      allocations: [
        { node, clientStatus: 'starting' }, // technically shouldn't be possible but testing the logic
        { node, clientStatus: 'starting' },
        { node, clientStatus: 'starting' },
      ],
      taskGroups: [{}, {}, {}, {}],
    };
    const expected = {
      byNode: {
        'node-1': 'queued',
      },
      byStatus: {
        running: [],
        complete: [],
        degraded: [],
        failed: [],
        lost: [],
        notScheduled: [],
        queued: ['node-1'],
        starting: [],
      },
      totalNodes: 1,
    };

    const mock = new JobClientStatusMock(job, nodes);
    let result = mock.jobClientStatus;

    assert.deepEqual(result, expected);
  });

  test('it filters nodes by the datacenter of the job', async function(assert) {
    const node1 = new NodeMock('node-1', 'dc1');
    const node2 = new NodeMock('node-2', 'dc2');
    const nodes = [node1, node2];
    const job = {
      datacenters: ['dc1'],
      status: 'running',
      allocations: [
        { node: node1, clientStatus: 'running' },
        { node: node2, clientStatus: 'failed' },
        { node: node1, clientStatus: 'running' },
      ],
      taskGroups: [{}, {}],
    };
    const expected = {
      byNode: {
        'node-1': 'running',
      },
      byStatus: {
        running: ['node-1'],
        complete: [],
        degraded: [],
        failed: [],
        lost: [],
        notScheduled: [],
        queued: [],
        starting: [],
      },
      totalNodes: 1,
    };

    const mock = new JobClientStatusMock(job, nodes);
    let result = mock.jobClientStatus;

    assert.deepEqual(result, expected);
  });
});<|MERGE_RESOLUTION|>--- conflicted
+++ resolved
@@ -1,10 +1,6 @@
 import { module, test } from 'qunit';
-<<<<<<< HEAD
-import { startMirage } from 'nomad-ui/initializers/ember-cli-mirage';
-=======
 import jobClientStatus from 'nomad-ui/utils/properties/job-client-status';
 import EmberObject from '@ember/object';
->>>>>>> 749828f6
 
 class JobClientStatusMock extends EmberObject {
   constructor(job, nodes) {
