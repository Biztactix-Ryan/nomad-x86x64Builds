--- conflicted
+++ resolved
@@ -233,7 +233,6 @@
   group "api" {
 
     # ...
-<<<<<<< HEAD
 
     service {
       name = "count-api"
@@ -246,20 +245,6 @@
 
     # ...
 
-=======
-
-    service {
-      name = "count-api"
-      port = "9001"
-
-      connect {
-        sidecar_service {}
-      }
-    }
-
-    # ...
-
->>>>>>> 9210bde9
   }
 ```
 
