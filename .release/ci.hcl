schema = "1"

project "nomad-enterprise" {
  team = "nomad"
  slack {
    notification_channel = "C03B5EWFW01"
  }
  github {
    organization = "hashicorp"
    repository   = "nomad-enterprise"
    release_branches = [
      "main",
<<<<<<< HEAD
      "release/1.0.x+ent",
      "release/1.1.x+ent",
      "release/1.2.x+ent",
      "release/1.3.x+ent",
=======
      "release/**",
>>>>>>> 39b34fff
    ]
  }
}

event "merge" {
  // "entrypoint" to use if build is not run automatically
  // i.e. send "merge" complete signal to orchestrator to trigger build
}

event "build" {
  depends = ["merge"]
  action "build" {
    organization = "hashicorp"
    repository   = "nomad-enterprise"
    workflow     = "build"
  }
}

event "upload-dev" {
  depends = ["build"]
  action "upload-dev" {
    organization = "hashicorp"
    repository   = "crt-workflows-common"
    workflow     = "upload-dev"
  }

  notification {
    on = "fail"
  }
}

event "quality-tests" {
  depends = ["upload-dev"]
  action "quality-tests" {
    organization = "hashicorp"
    repository   = "crt-workflows-common"
    workflow     = "quality-tests"
  }

  notification {
    on = "fail"
  }
}

event "security-scan-binaries" {
  depends = ["quality-tests"]
  action "security-scan-binaries" {
    organization = "hashicorp"
    repository   = "crt-workflows-common"
    workflow     = "security-scan-binaries"
    config       = "security-scan.hcl"
  }

  notification {
    on = "fail"
  }
}

event "notarize-darwin-amd64" {
  depends = ["security-scan-binaries"]
  action "notarize-darwin-amd64" {
    organization = "hashicorp"
    repository   = "crt-workflows-common"
    workflow     = "notarize-darwin-amd64"
  }

  notification {
    on = "fail"
  }
}

event "notarize-darwin-arm64" {
  depends = ["notarize-darwin-amd64"]
  action "notarize-darwin-arm64" {
    organization = "hashicorp"
    repository   = "crt-workflows-common"
    workflow     = "notarize-darwin-arm64"
  }

  notification {
    on = "fail"
  }
}

event "notarize-windows-386" {
  depends = ["notarize-darwin-arm64"]
  action "notarize-windows-386" {
    organization = "hashicorp"
    repository   = "crt-workflows-common"
    workflow     = "notarize-windows-386"
  }

  notification {
    on = "fail"
  }
}

event "notarize-windows-amd64" {
  depends = ["notarize-windows-386"]
  action "notarize-windows-amd64" {
    organization = "hashicorp"
    repository   = "crt-workflows-common"
    workflow     = "notarize-windows-amd64"
  }

  notification {
    on = "fail"
  }
}

event "sign" {
  depends = ["notarize-windows-amd64"]
  action "sign" {
    organization = "hashicorp"
    repository   = "crt-workflows-common"
    workflow     = "sign"
  }

  notification {
    on = "fail"
  }
}

event "sign-linux-rpms" {
  depends = ["sign"]
  action "sign-linux-rpms" {
    organization = "hashicorp"
    repository   = "crt-workflows-common"
    workflow     = "sign-linux-rpms"
  }

  notification {
    on = "fail"
  }
}

event "verify" {
  depends = ["sign-linux-rpms"]
  action "verify" {
    organization = "hashicorp"
    repository   = "crt-workflows-common"
    workflow     = "verify"
  }

  notification {
    on = "always"
  }
}

## These are promotion and post-publish events
## they should be added to the end of the file after the verify event stanza.

event "trigger-staging" {
  // This event is dispatched by the bob trigger-promotion command
  // and is required - do not delete.
}

event "promote-staging" {
  depends = ["trigger-staging"]
  action "promote-staging" {
    organization = "hashicorp"
    repository   = "crt-workflows-common"
    workflow     = "promote-staging"
    config       = "release-metadata.hcl"
  }

  notification {
    on = "always"
  }
}

event "trigger-production" {
  // This event is dispatched by the bob trigger-promotion command
  // and is required - do not delete.
}

event "promote-production" {
  depends = ["trigger-production"]
  action "promote-production" {
    organization = "hashicorp"
    repository   = "crt-workflows-common"
    workflow     = "promote-production"
  }

  notification {
    on = "always"
  }
}

event "promote-production-packaging" {
  depends = ["promote-production"]
  action "promote-production-packaging" {
    organization = "hashicorp"
    repository   = "crt-workflows-common"
    workflow     = "promote-production-packaging"
  }

  notification {
    on = "always"
  }
}<|MERGE_RESOLUTION|>--- conflicted
+++ resolved
@@ -10,14 +10,7 @@
     repository   = "nomad-enterprise"
     release_branches = [
       "main",
-<<<<<<< HEAD
-      "release/1.0.x+ent",
-      "release/1.1.x+ent",
-      "release/1.2.x+ent",
-      "release/1.3.x+ent",
-=======
       "release/**",
->>>>>>> 39b34fff
     ]
   }
 }
